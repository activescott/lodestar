--- conflicted
+++ resolved
@@ -825,12 +825,7 @@
             }
           },
           "mappings": [],
-<<<<<<< HEAD
-          "min": 0,
-          "unit": "short"
-=======
           "unit": "s"
->>>>>>> 108b8ed9
         },
         "overrides": []
       },
@@ -861,15 +856,10 @@
             "type": "prometheus",
             "uid": "${DS_PROMETHEUS}"
           },
-<<<<<<< HEAD
-          "expr": "rate(lodestar_peer_goodbye_received_total[$rate_interval])>0",
-          "format": "time_series",
-=======
           "editorMode": "code",
           "exemplar": false,
           "expr": "(\n  sum(rate(\n    lodestar_network_worker_wire_events_on_worker_thread_latency_sum[$rate_interval]\n  )) \n  +\n  sum(rate(\n    lodestar_network_worker_wire_events_on_main_thread_latency_sum[$rate_interval]\n  ))\n)\n/\n(\n  sum(rate(\n    lodestar_network_worker_wire_events_on_worker_thread_latency_count[$rate_interval]\n  ))\n  +\n  sum(rate(\n    lodestar_network_worker_wire_events_on_main_thread_latency_count[$rate_interval]\n  ))\n)",
           "hide": false,
->>>>>>> 108b8ed9
           "interval": "",
           "legendFormat": "Average",
           "range": true,
@@ -949,12 +939,7 @@
             }
           },
           "mappings": [],
-<<<<<<< HEAD
-          "min": 0,
-          "unit": "short"
-=======
           "unit": "s"
->>>>>>> 108b8ed9
         },
         "overrides": []
       },
@@ -1091,10 +1076,7 @@
             }
           },
           "mappings": [],
-<<<<<<< HEAD
-=======
           "min": 0,
->>>>>>> 108b8ed9
           "unit": "short"
         },
         "overrides": []
@@ -1126,11 +1108,7 @@
             "type": "prometheus",
             "uid": "${DS_PROMETHEUS}"
           },
-<<<<<<< HEAD
-          "expr": "rate(lodestar_peer_goodbye_sent_total[$rate_interval])>0",
-=======
           "expr": "rate(lodestar_peer_goodbye_received_total[$rate_interval])>0",
->>>>>>> 108b8ed9
           "format": "time_series",
           "interval": "",
           "intervalFactor": 1,
@@ -2219,11 +2197,7 @@
       ],
       "thresholds": [],
       "timeRegions": [],
-<<<<<<< HEAD
-      "title": "Requested subnets to query (rate / min)",
-=======
       "title": "Peer Manager - Requested subnets to query (rate / min)",
->>>>>>> 108b8ed9
       "tooltip": {
         "shared": true,
         "sort": 0,
@@ -2319,11 +2293,7 @@
       ],
       "thresholds": [],
       "timeRegions": [],
-<<<<<<< HEAD
-      "title": "Requested total peers in subnets (rate / min)",
-=======
       "title": "Peer Manager - Requested total peers in subnets (rate / min)",
->>>>>>> 108b8ed9
       "tooltip": {
         "shared": true,
         "sort": 0,
@@ -2352,152 +2322,6 @@
       "yaxis": {
         "align": false
       }
-    },
-    {
-<<<<<<< HEAD
-      "collapsed": false,
-      "datasource": {
-        "type": "prometheus",
-        "uid": "${DS_PROMETHEUS}"
-      },
-      "gridPos": {
-        "h": 1,
-        "w": 24,
-        "x": 0,
-        "y": 78
-      },
-      "id": 75,
-      "panels": [],
-      "targets": [
-        {
-          "datasource": {
-            "type": "prometheus",
-            "uid": "${DS_PROMETHEUS}"
-          },
-          "refId": "A"
-        }
-      ],
-      "title": "Gossip validation queues",
-      "type": "row"
-    },
-    {
-=======
->>>>>>> 108b8ed9
-      "datasource": {
-        "type": "prometheus",
-        "uid": "${DS_PROMETHEUS}"
-      },
-      "fieldConfig": {
-        "defaults": {
-          "color": {
-            "mode": "palette-classic"
-          },
-          "custom": {
-            "axisCenteredZero": false,
-            "axisColorMode": "text",
-            "axisLabel": "",
-            "axisPlacement": "auto",
-            "barAlignment": 0,
-            "drawStyle": "line",
-<<<<<<< HEAD
-            "fillOpacity": 10,
-=======
-            "fillOpacity": 0,
->>>>>>> 108b8ed9
-            "gradientMode": "none",
-            "hideFrom": {
-              "legend": false,
-              "tooltip": false,
-              "viz": false
-            },
-            "lineInterpolation": "linear",
-            "lineWidth": 1,
-            "pointSize": 5,
-            "scaleDistribution": {
-<<<<<<< HEAD
-              "log": 2,
-              "type": "log"
-            },
-            "showPoints": "never",
-=======
-              "type": "linear"
-            },
-            "showPoints": "auto",
->>>>>>> 108b8ed9
-            "spanNulls": false,
-            "stacking": {
-              "group": "A",
-              "mode": "none"
-            },
-            "thresholdsStyle": {
-              "mode": "off"
-            }
-          },
-<<<<<<< HEAD
-          "mappings": [],
-          "unit": "percentunit"
-=======
-          "mappings": []
->>>>>>> 108b8ed9
-        },
-        "overrides": []
-      },
-      "gridPos": {
-        "h": 8,
-        "w": 12,
-        "x": 0,
-<<<<<<< HEAD
-        "y": 79
-      },
-      "id": 77,
-=======
-        "y": 85
-      },
-      "id": 611,
->>>>>>> 108b8ed9
-      "options": {
-        "legend": {
-          "calcs": [],
-          "displayMode": "list",
-          "placement": "bottom",
-          "showLegend": true
-        },
-        "tooltip": {
-<<<<<<< HEAD
-          "mode": "multi",
-          "sort": "none"
-        }
-      },
-      "pluginVersion": "9.3.2",
-=======
-          "mode": "single",
-          "sort": "none"
-        }
-      },
->>>>>>> 108b8ed9
-      "targets": [
-        {
-          "datasource": {
-            "type": "prometheus",
-            "uid": "${DS_PROMETHEUS}"
-          },
-          "editorMode": "code",
-<<<<<<< HEAD
-          "expr": "rate(lodestar_gossip_validation_queue_job_time_seconds_sum[$rate_interval])\n> 0.1/100",
-          "interval": "",
-          "legendFormat": "{{topic}}",
-=======
-          "expr": "lodestar_discovery_subnet_peers_to_connect",
-          "legendFormat": "{{type}}",
->>>>>>> 108b8ed9
-          "range": true,
-          "refId": "A"
-        }
-      ],
-<<<<<<< HEAD
-=======
-      "title": "Peer Discovery - Subnet peers to connect",
-      "type": "timeseries"
     },
     {
       "datasource": {
@@ -2541,6 +2365,85 @@
           },
           "mappings": []
         },
+        "overrides": []
+      },
+      "gridPos": {
+        "h": 8,
+        "w": 12,
+        "x": 0,
+        "y": 85
+      },
+      "id": 611,
+      "options": {
+        "legend": {
+          "calcs": [],
+          "displayMode": "list",
+          "placement": "bottom",
+          "showLegend": true
+        },
+        "tooltip": {
+          "mode": "single",
+          "sort": "none"
+        }
+      },
+      "targets": [
+        {
+          "datasource": {
+            "type": "prometheus",
+            "uid": "${DS_PROMETHEUS}"
+          },
+          "editorMode": "code",
+          "expr": "lodestar_discovery_subnet_peers_to_connect",
+          "legendFormat": "{{type}}",
+          "range": true,
+          "refId": "A"
+        }
+      ],
+      "title": "Peer Discovery - Subnet peers to connect",
+      "type": "timeseries"
+    },
+    {
+      "datasource": {
+        "type": "prometheus",
+        "uid": "${DS_PROMETHEUS}"
+      },
+      "fieldConfig": {
+        "defaults": {
+          "color": {
+            "mode": "palette-classic"
+          },
+          "custom": {
+            "axisCenteredZero": false,
+            "axisColorMode": "text",
+            "axisLabel": "",
+            "axisPlacement": "auto",
+            "barAlignment": 0,
+            "drawStyle": "line",
+            "fillOpacity": 0,
+            "gradientMode": "none",
+            "hideFrom": {
+              "legend": false,
+              "tooltip": false,
+              "viz": false
+            },
+            "lineInterpolation": "linear",
+            "lineWidth": 1,
+            "pointSize": 5,
+            "scaleDistribution": {
+              "type": "linear"
+            },
+            "showPoints": "auto",
+            "spanNulls": false,
+            "stacking": {
+              "group": "A",
+              "mode": "none"
+            },
+            "thresholdsStyle": {
+              "mode": "off"
+            }
+          },
+          "mappings": []
+        },
         "overrides": [
           {
             "__systemRef": "hideSeriesFrom",
@@ -2709,7 +2612,6 @@
           "refId": "A"
         }
       ],
->>>>>>> 108b8ed9
       "title": "Gossip validation queue - Utilization rate",
       "type": "timeseries"
     },
@@ -3012,11 +2914,7 @@
         "h": 10,
         "w": 12,
         "x": 12,
-<<<<<<< HEAD
-        "y": 95
-=======
         "y": 110
->>>>>>> 108b8ed9
       },
       "id": 88,
       "options": {
@@ -3099,11 +2997,7 @@
         "h": 10,
         "w": 12,
         "x": 0,
-<<<<<<< HEAD
-        "y": 96
-=======
         "y": 111
->>>>>>> 108b8ed9
       },
       "id": 82,
       "options": {
@@ -3187,11 +3081,7 @@
         "h": 8,
         "w": 12,
         "x": 12,
-<<<<<<< HEAD
-        "y": 105
-=======
         "y": 120
->>>>>>> 108b8ed9
       },
       "id": 333,
       "options": {
@@ -3207,8 +3097,6 @@
         }
       },
       "targets": [
-<<<<<<< HEAD
-=======
         {
           "datasource": {
             "type": "prometheus",
@@ -3222,29 +3110,12 @@
           "range": true,
           "refId": "A"
         },
->>>>>>> 108b8ed9
         {
           "datasource": {
             "type": "prometheus",
             "uid": "${DS_PROMETHEUS}"
           },
           "editorMode": "code",
-<<<<<<< HEAD
-          "exemplar": false,
-          "expr": "(\n  rate(lodestar_gossip_block_elapsed_time_till_processed_sum[$rate_interval])\n  -\n  rate(lodestar_gossip_block_elapsed_time_till_received_sum[$rate_interval])\n)\n/\nrate(lodestar_gossip_block_elapsed_time_till_received_count[$rate_interval])",
-          "interval": "",
-          "legendFormat": "processed minus received",
-          "range": true,
-          "refId": "A"
-        },
-        {
-          "datasource": {
-            "type": "prometheus",
-            "uid": "${DS_PROMETHEUS}"
-          },
-          "editorMode": "code",
-=======
->>>>>>> 108b8ed9
           "expr": "rate(lodestar_execution_engine_http_client_request_time_seconds_sum{routeId=\"notifyNewPayload\"} [$rate_interval])\n/\nrate(lodestar_execution_engine_http_client_request_time_seconds_count{routeId=\"notifyNewPayload\"} [$rate_interval])",
           "hide": false,
           "legendFormat": "notifyNewPayload roundtrip",
@@ -3306,11 +3177,7 @@
         "h": 8,
         "w": 12,
         "x": 0,
-<<<<<<< HEAD
-        "y": 106
-=======
         "y": 121
->>>>>>> 108b8ed9
       },
       "id": 244,
       "options": {
@@ -3371,11 +3238,7 @@
         "h": 1,
         "w": 24,
         "x": 0,
-<<<<<<< HEAD
-        "y": 114
-=======
         "y": 129
->>>>>>> 108b8ed9
       },
       "id": 524,
       "panels": [],
@@ -3455,11 +3318,7 @@
         "h": 8,
         "w": 12,
         "x": 0,
-<<<<<<< HEAD
-        "y": 115
-=======
         "y": 130
->>>>>>> 108b8ed9
       },
       "id": 514,
       "options": {
@@ -3563,11 +3422,7 @@
         "h": 5,
         "w": 12,
         "x": 12,
-<<<<<<< HEAD
-        "y": 115
-=======
         "y": 130
->>>>>>> 108b8ed9
       },
       "id": 520,
       "options": {
@@ -3648,11 +3503,7 @@
         "h": 5,
         "w": 12,
         "x": 12,
-<<<<<<< HEAD
-        "y": 120
-=======
         "y": 135
->>>>>>> 108b8ed9
       },
       "id": 522,
       "options": {
@@ -3708,11 +3559,7 @@
         "h": 8,
         "w": 12,
         "x": 0,
-<<<<<<< HEAD
-        "y": 123
-=======
         "y": 138
->>>>>>> 108b8ed9
       },
       "id": 518,
       "options": {
@@ -3817,11 +3664,7 @@
         "h": 6,
         "w": 12,
         "x": 12,
-<<<<<<< HEAD
-        "y": 125
-=======
         "y": 140
->>>>>>> 108b8ed9
       },
       "id": 521,
       "options": {
@@ -3902,11 +3745,7 @@
         "h": 8,
         "w": 12,
         "x": 0,
-<<<<<<< HEAD
-        "y": 131
-=======
         "y": 146
->>>>>>> 108b8ed9
       },
       "id": 540,
       "options": {
@@ -3985,11 +3824,7 @@
         "h": 8,
         "w": 12,
         "x": 12,
-<<<<<<< HEAD
-        "y": 131
-=======
         "y": 146
->>>>>>> 108b8ed9
       },
       "id": 542,
       "options": {
@@ -4026,11 +3861,7 @@
         "h": 1,
         "w": 24,
         "x": 0,
-<<<<<<< HEAD
-        "y": 139
-=======
         "y": 154
->>>>>>> 108b8ed9
       },
       "id": 528,
       "panels": [],
@@ -4110,11 +3941,7 @@
         "h": 8,
         "w": 12,
         "x": 0,
-<<<<<<< HEAD
-        "y": 140
-=======
         "y": 155
->>>>>>> 108b8ed9
       },
       "id": 526,
       "options": {
@@ -4211,11 +4038,7 @@
         "h": 8,
         "w": 12,
         "x": 12,
-<<<<<<< HEAD
-        "y": 140
-=======
         "y": 155
->>>>>>> 108b8ed9
       },
       "id": 530,
       "options": {
@@ -4319,11 +4142,7 @@
         "h": 8,
         "w": 12,
         "x": 0,
-<<<<<<< HEAD
-        "y": 148
-=======
         "y": 163
->>>>>>> 108b8ed9
       },
       "id": 534,
       "options": {
@@ -4414,11 +4233,7 @@
         "h": 8,
         "w": 12,
         "x": 12,
-<<<<<<< HEAD
-        "y": 148
-=======
         "y": 163
->>>>>>> 108b8ed9
       },
       "id": 532,
       "options": {
@@ -4514,11 +4329,7 @@
         "h": 8,
         "w": 12,
         "x": 0,
-<<<<<<< HEAD
-        "y": 156
-=======
         "y": 171
->>>>>>> 108b8ed9
       },
       "id": 536,
       "options": {
@@ -4626,11 +4437,7 @@
         "h": 8,
         "w": 12,
         "x": 12,
-<<<<<<< HEAD
-        "y": 156
-=======
         "y": 171
->>>>>>> 108b8ed9
       },
       "id": 538,
       "options": {
@@ -4770,11 +4577,7 @@
         "h": 1,
         "w": 24,
         "x": 0,
-<<<<<<< HEAD
-        "y": 164
-=======
         "y": 187
->>>>>>> 108b8ed9
       },
       "id": 600,
       "panels": [],
@@ -4830,11 +4633,7 @@
         "h": 8,
         "w": 12,
         "x": 0,
-<<<<<<< HEAD
-        "y": 165
-=======
         "y": 188
->>>>>>> 108b8ed9
       },
       "id": 602,
       "options": {
@@ -4962,11 +4761,7 @@
         "h": 8,
         "w": 12,
         "x": 12,
-<<<<<<< HEAD
-        "y": 165
-=======
         "y": 188
->>>>>>> 108b8ed9
       },
       "id": 604,
       "options": {
@@ -5118,11 +4913,7 @@
         "h": 8,
         "w": 12,
         "x": 0,
-<<<<<<< HEAD
-        "y": 173
-=======
         "y": 196
->>>>>>> 108b8ed9
       },
       "id": 603,
       "options": {
@@ -5201,11 +4992,7 @@
         "h": 8,
         "w": 12,
         "x": 12,
-<<<<<<< HEAD
-        "y": 173
-=======
         "y": 196
->>>>>>> 108b8ed9
       },
       "id": 601,
       "options": {
@@ -5246,11 +5033,7 @@
         "h": 1,
         "w": 24,
         "x": 0,
-<<<<<<< HEAD
-        "y": 181
-=======
         "y": 204
->>>>>>> 108b8ed9
       },
       "id": 188,
       "panels": [],
@@ -5315,11 +5098,7 @@
         "h": 8,
         "w": 12,
         "x": 0,
-<<<<<<< HEAD
-        "y": 182
-=======
         "y": 205
->>>>>>> 108b8ed9
       },
       "id": 180,
       "options": {
@@ -5400,11 +5179,7 @@
         "h": 8,
         "w": 12,
         "x": 12,
-<<<<<<< HEAD
-        "y": 182
-=======
         "y": 205
->>>>>>> 108b8ed9
       },
       "id": 176,
       "options": {
@@ -5485,11 +5260,7 @@
         "h": 8,
         "w": 12,
         "x": 0,
-<<<<<<< HEAD
-        "y": 190
-=======
         "y": 213
->>>>>>> 108b8ed9
       },
       "id": 182,
       "options": {
@@ -5570,11 +5341,7 @@
         "h": 8,
         "w": 12,
         "x": 12,
-<<<<<<< HEAD
-        "y": 190
-=======
         "y": 213
->>>>>>> 108b8ed9
       },
       "id": 178,
       "options": {
@@ -5655,11 +5422,7 @@
         "h": 8,
         "w": 12,
         "x": 0,
-<<<<<<< HEAD
-        "y": 198
-=======
         "y": 221
->>>>>>> 108b8ed9
       },
       "id": 605,
       "options": {
@@ -5742,11 +5505,7 @@
         "h": 8,
         "w": 12,
         "x": 12,
-<<<<<<< HEAD
-        "y": 198
-=======
         "y": 221
->>>>>>> 108b8ed9
       },
       "id": 606,
       "options": {
@@ -5829,11 +5588,7 @@
         "h": 8,
         "w": 12,
         "x": 0,
-<<<<<<< HEAD
-        "y": 206
-=======
         "y": 229
->>>>>>> 108b8ed9
       },
       "id": 498,
       "options": {
@@ -5914,11 +5669,7 @@
         "h": 8,
         "w": 12,
         "x": 12,
-<<<<<<< HEAD
-        "y": 206
-=======
         "y": 229
->>>>>>> 108b8ed9
       },
       "id": 500,
       "options": {
@@ -5999,11 +5750,7 @@
         "h": 8,
         "w": 12,
         "x": 0,
-<<<<<<< HEAD
-        "y": 214
-=======
         "y": 237
->>>>>>> 108b8ed9
       },
       "id": 184,
       "options": {
@@ -6084,11 +5831,7 @@
         "h": 8,
         "w": 12,
         "x": 12,
-<<<<<<< HEAD
-        "y": 214
-=======
         "y": 237
->>>>>>> 108b8ed9
       },
       "id": 501,
       "options": {
