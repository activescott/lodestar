{
  "packages": ["packages/*"],
  "npmClient": "yarn",
<<<<<<< HEAD
  "version": "1.11.1",
  "stream": true,
=======
  "useWorkspaces": true,
  "useNx": true,
  "version": "1.11.3",
  "stream": "true",
>>>>>>> 9ade975f
  "command": {
    "version": {
      "message": "chore(release): %s"
    }
  },
  "$schema": "node_modules/lerna/schemas/lerna-schema.json"
}<|MERGE_RESOLUTION|>--- conflicted
+++ resolved
@@ -1,15 +1,9 @@
 {
   "packages": ["packages/*"],
   "npmClient": "yarn",
-<<<<<<< HEAD
-  "version": "1.11.1",
-  "stream": true,
-=======
-  "useWorkspaces": true,
   "useNx": true,
   "version": "1.11.3",
-  "stream": "true",
->>>>>>> 9ade975f
+  "stream": true,
   "command": {
     "version": {
       "message": "chore(release): %s"
