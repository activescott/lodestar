--- conflicted
+++ resolved
@@ -75,14 +75,13 @@
 
 export type LodestarThreadType = "main" | "network" | "discv5";
 
-<<<<<<< HEAD
 export type Endpoints = {
   /** Trigger to write a heapdump to disk at `dirpath`. May take > 1min */
   writeHeapdump: Endpoint<
     //
     "POST",
-    {dirpath?: string},
-    {query: {dirpath?: string}},
+    {thread?: LodestarThreadType; dirpath?: string},
+    {query: {thread?: LodestarThreadType; dirpath?: string}},
     {filepath: string},
     EmptyMeta
   >;
@@ -98,20 +97,6 @@
     {filepath: string},
     EmptyMeta
   >;
-=======
-export type Api = {
-  /** Trigger to write a heapdump of either main/network/discv5 thread to disk at `dirpath`. May take > 1min */
-  writeHeapdump(
-    thread?: LodestarThreadType,
-    dirpath?: string
-  ): Promise<ApiClientResponse<{[HttpStatusCode.OK]: {data: {filepath: string}}}>>;
-  /** Trigger to write profile of either main/network/discv5 thread to disk */
-  writeProfile(
-    thread?: LodestarThreadType,
-    duration?: number,
-    dirpath?: string
-  ): Promise<ApiClientResponse<{[HttpStatusCode.OK]: {data: {filepath: string}}}>>;
->>>>>>> 5201ac40
   /** TODO: description */
   getLatestWeakSubjectivityCheckpointEpoch: Endpoint<
     //
@@ -268,65 +253,15 @@
 /**
  * Define javascript values for each route
  */
-<<<<<<< HEAD
 export const definitions: RouteDefinitions<Endpoints> = {
   writeHeapdump: {
     url: "/eth/v1/lodestar/write_heapdump",
     method: "POST",
     req: {
-      writeReqJson: ({dirpath}) => ({query: {dirpath}}),
-      parseReqJson: ({query}) => ({dirpath: query.dirpath}),
-      writeReqSsz: ({dirpath}) => ({query: {dirpath}, body: new Uint8Array()}),
-      parseReqSsz: ({query}) => ({dirpath: query.dirpath}),
-=======
-export const routesData: RoutesData<Api> = {
-  writeHeapdump: {url: "/eth/v1/lodestar/write_heapdump", method: "POST"},
-  writeProfile: {url: "/eth/v1/lodestar/write_profile", method: "POST"},
-  getLatestWeakSubjectivityCheckpointEpoch: {url: "/eth/v1/lodestar/ws_epoch", method: "GET"},
-  getSyncChainsDebugState: {url: "/eth/v1/lodestar/sync_chains_debug_state", method: "GET"},
-  getGossipQueueItems: {url: "/eth/v1/lodestar/gossip_queue_items/:gossipType", method: "GET"},
-  getRegenQueueItems: {url: "/eth/v1/lodestar/regen_queue_items", method: "GET"},
-  getBlockProcessorQueueItems: {url: "/eth/v1/lodestar/block_processor_queue_items", method: "GET"},
-  getStateCacheItems: {url: "/eth/v1/lodestar/state_cache_items", method: "GET"},
-  getGossipPeerScoreStats: {url: "/eth/v1/lodestar/gossip_peer_score_stats", method: "GET"},
-  getLodestarPeerScoreStats: {url: "/eth/v1/lodestar/lodestar_peer_score_stats", method: "GET"},
-  runGC: {url: "/eth/v1/lodestar/gc", method: "POST"},
-  dropStateCache: {url: "/eth/v1/lodestar/drop_state_cache", method: "POST"},
-  connectPeer: {url: "/eth/v1/lodestar/connect_peer", method: "POST"},
-  disconnectPeer: {url: "/eth/v1/lodestar/disconnect_peer", method: "POST"},
-  getPeers: {url: "/eth/v1/lodestar/peers", method: "GET"},
-  discv5GetKadValues: {url: "/eth/v1/debug/discv5_kad_values", method: "GET"},
-  dumpDbBucketKeys: {url: "/eth/v1/debug/dump_db_bucket_keys/:bucket", method: "GET"},
-  dumpDbStateIndex: {url: "/eth/v1/debug/dump_db_state_index", method: "GET"},
-};
-
-export type ReqTypes = {
-  writeHeapdump: {query: {thread?: LodestarThreadType; dirpath?: string}};
-  writeProfile: {query: {thread?: LodestarThreadType; duration?: number; dirpath?: string}};
-  getLatestWeakSubjectivityCheckpointEpoch: ReqEmpty;
-  getSyncChainsDebugState: ReqEmpty;
-  getGossipQueueItems: {params: {gossipType: string}};
-  getRegenQueueItems: ReqEmpty;
-  getBlockProcessorQueueItems: ReqEmpty;
-  getStateCacheItems: ReqEmpty;
-  getGossipPeerScoreStats: ReqEmpty;
-  getLodestarPeerScoreStats: ReqEmpty;
-  runGC: ReqEmpty;
-  dropStateCache: ReqEmpty;
-  connectPeer: {query: {peerId: string; multiaddr: string[]}};
-  disconnectPeer: {query: {peerId: string}};
-  getPeers: {query: {state?: PeerState[]; direction?: PeerDirection[]}};
-  discv5GetKadValues: ReqEmpty;
-  dumpDbBucketKeys: {params: {bucket: string}};
-  dumpDbStateIndex: ReqEmpty;
-};
-
-export function getReqSerializers(): ReqSerializers<Api, ReqTypes> {
-  return {
-    writeHeapdump: {
-      writeReq: (thread, dirpath) => ({query: {thread, dirpath}}),
-      parseReq: ({query}) => [query.thread, query.dirpath],
->>>>>>> 5201ac40
+      writeReqJson: ({thread, dirpath}) => ({query: {thread, dirpath}}),
+      parseReqJson: ({query}) => ({thread: query.thread, dirpath: query.dirpath}),
+      writeReqSsz: ({thread, dirpath}) => ({query: {thread, dirpath}, body: new Uint8Array()}),
+      parseReqSsz: ({query}) => ({thread: query.thread, dirpath: query.dirpath}),
       schema: {query: {dirpath: Schema.String}},
     },
     resp: JsonOnlyResponseCodec as ResponseCodec<AnyPostEndpoint>,
