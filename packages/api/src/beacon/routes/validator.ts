<<<<<<< HEAD
/* eslint-disable @typescript-eslint/naming-convention */
import {ContainerType, fromHexString, toHexString, Type, ValueOf} from "@chainsafe/ssz";
import {ForkName, isForkBlobs} from "@lodestar/params";
=======
import {ContainerType, fromHexString, toHexString, Type} from "@chainsafe/ssz";
import {ForkName, ForkBlobs, isForkBlobs, isForkExecution, ForkPreBlobs, ForkExecution} from "@lodestar/params";
>>>>>>> b92ff142
import {
  allForks,
  altair,
  BLSSignature,
  CommitteeIndex,
  Epoch,
  phase0,
  Root,
  Slot,
  ssz,
  ValidatorIndex,
  Wei,
<<<<<<< HEAD
  stringType,
=======
  Gwei,
  ProducedBlockSource,
>>>>>>> b92ff142
} from "@lodestar/types";
import {AnyPostEndpoint, Endpoint, ResponseCodec, RouteDefinitions, Schema} from "../../utils/index.js";
import {fromGraffitiHex, toGraffitiHex} from "../../utils/serdes.js";
import {
  ArrayOf,
  EmptyMeta,
  EmptyMetaCodec,
  EmptyResponseCodec,
  EmptyResponseData,
  ExecutionOptimisticAndDependentRootCodec,
  ExecutionOptimisticAndDependentRootMeta,
  ExecutionOptimisticCodec,
  ExecutionOptimisticMeta,
  VersionCodec,
  VersionMeta,
  WithMeta,
  WithVersion,
<<<<<<< HEAD
} from "../../utils/codecs.js";
=======
  WithBlockValues,
  reqOnlyBody,
  ReqSerializers,
  jsonType,
  ContainerDataExecutionOptimistic,
  ContainerData,
  TypeJson,
} from "../../utils/index.js";
import {fromU64Str, fromGraffitiHex, toU64Str, U64Str, toGraffitiHex} from "../../utils/serdes.js";
import {allForksBlockContentsResSerializer} from "../../utils/routes.js";
import {ExecutionOptimistic} from "./beacon/block.js";
>>>>>>> b92ff142

export enum BuilderSelection {
  BuilderAlways = "builderalways",
  MaxProfit = "maxprofit",
  /** Only activate builder flow for DVT block proposal protocols */
  BuilderOnly = "builderonly",
  /** Only builds execution block*/
  ExecutionOnly = "executiononly",
}

/** Lodestar-specific (non-standardized) options */
export type ExtraProduceBlockOps = {
  feeRecipient?: string;
  builderSelection?: BuilderSelection;
  strictFeeRecipientCheck?: boolean;
  blindedLocal?: boolean;
};

<<<<<<< HEAD
export type ProduceBlockMeta = {
  executionPayloadValue: Wei;
  version: ForkName;
};
export type ProduceBlockV3Meta = ProduceBlockMeta & {
  executionPayloadBlinded: boolean;
};
=======
export type ProduceBlockOrContentsRes = {executionPayloadValue: Wei; consensusBlockValue: Gwei} & (
  | {data: allForks.BeaconBlock; version: ForkPreBlobs}
  | {data: allForks.BlockContents; version: ForkBlobs}
);
export type ProduceBlindedBlockRes = {executionPayloadValue: Wei; consensusBlockValue: Gwei} & {
  data: allForks.BlindedBeaconBlock;
  version: ForkExecution;
};

export type ProduceFullOrBlindedBlockOrContentsRes = {executionPayloadSource: ProducedBlockSource} & (
  | (ProduceBlockOrContentsRes & {executionPayloadBlinded: false})
  | (ProduceBlindedBlockRes & {executionPayloadBlinded: true})
);
>>>>>>> b92ff142

// See /packages/api/src/routes/index.ts for reasoning and instructions to add new routes

export const BlockContentsType = new ContainerType(
  {
    block: ssz.deneb.BeaconBlock,
    blobSidecars: ssz.deneb.BlobSidecars,
  },
  {jsonCase: "eth2"}
);

export const BlindedBlockContentsType = new ContainerType(
  {
    block: ssz.deneb.BlindedBeaconBlock,
    blobSidecars: ssz.deneb.BlobSidecars,
  },
  {jsonCase: "eth2"}
);

export const AttesterDutyType = new ContainerType(
  {
    // The validator's public key, uniquely identifying them
    pubkey: ssz.BLSPubkey,
    // Index of validator in validator registry
    validatorIndex: ssz.ValidatorIndex,
    committeeIndex: ssz.CommitteeIndex,
    // Number of validators in committee
    committeeLength: ssz.UintNum64,
    // Number of committees at the provided slot
    committeesAtSlot: ssz.UintNum64,
    // Index of validator in committee
    validatorCommitteeIndex: ssz.UintNum64,
    // The slot at which the validator must attest.
    slot: ssz.Slot,
  },
  {jsonCase: "eth2"}
);

export const ProposerDutyType = new ContainerType(
  {
    slot: ssz.Slot,
    validatorIndex: ssz.ValidatorIndex,
    pubkey: ssz.BLSPubkey,
  },
  {jsonCase: "eth2"}
);

/**
 * From https://github.com/ethereum/beacon-APIs/pull/134
 */
export const SyncDutyType = new ContainerType(
  {
    pubkey: ssz.BLSPubkey,
    /** Index of validator in validator registry. */
    validatorIndex: ssz.ValidatorIndex,
    /** The indices of the validator in the sync committee. */
    validatorSyncCommitteeIndices: ArrayOf(ssz.CommitteeIndex),
  },
  {jsonCase: "eth2"}
);

export const BeaconCommitteeSubscriptionType = new ContainerType(
  {
    validatorIndex: ssz.ValidatorIndex,
    committeeIndex: ssz.CommitteeIndex,
    committeesAtSlot: ssz.Slot,
    slot: ssz.Slot,
    isAggregator: ssz.Boolean,
  },
  {jsonCase: "eth2"}
);

/**
 * From https://github.com/ethereum/beacon-APIs/pull/136
 */
export const SyncCommitteeSubscriptionType = new ContainerType(
  {
    validatorIndex: ssz.ValidatorIndex,
    syncCommitteeIndices: ArrayOf(ssz.CommitteeIndex),
    untilEpoch: ssz.Epoch,
  },
  {jsonCase: "eth2"}
);

export const ProposerPreparationDataType = new ContainerType(
  {
    validatorIndex: ssz.ValidatorIndex,
    feeRecipient: stringType,
  },
  {jsonCase: "eth2"}
);

/**
 * From https://github.com/ethereum/beacon-APIs/pull/224
 */
export const BeaconCommitteeSelectionType = new ContainerType(
  {
    /** Index of the validator */
    validatorIndex: ssz.ValidatorIndex,
    /** The slot at which a validator is assigned to attest */
    slot: ssz.Slot,
    /** The `slot_signature` calculated by the validator for the upcoming attestation slot */
    selectionProof: ssz.BLSSignature,
  },
  {jsonCase: "eth2"}
);

/**
 * From https://github.com/ethereum/beacon-APIs/pull/224
 */
export const SyncCommitteeSelectionType = new ContainerType(
  {
    /** Index of the validator */
    validatorIndex: ssz.ValidatorIndex,
    /** The slot at which validator is assigned to produce a sync committee contribution */
    slot: ssz.Slot,
    /** SubcommitteeIndex to which the validator is assigned */
    subcommitteeIndex: ssz.SubcommitteeIndex,
    /** The `slot_signature` calculated by the validator for the upcoming sync committee slot */
    selectionProof: ssz.BLSSignature,
  },
  {jsonCase: "eth2"}
);

export const LivenessResponseDataType = new ContainerType(
  {
    index: ssz.ValidatorIndex,
    isLive: ssz.Boolean,
  },
  {jsonCase: "eth2"}
);

export const ValidatorIndicesType = ArrayOf(ssz.ValidatorIndex);
export const AttesterDutyListType = ArrayOf(AttesterDutyType);
export const ProposerDutyListType = ArrayOf(ProposerDutyType);
export const SyncDutyListType = ArrayOf(SyncDutyType);
export const SignedAggregateAndProofListType = ArrayOf(ssz.phase0.SignedAggregateAndProof);
export const SignedContributionAndProofListType = ArrayOf(ssz.altair.SignedContributionAndProof);
export const BeaconCommitteeSubscriptionListType = ArrayOf(BeaconCommitteeSubscriptionType);
export const SyncCommitteeSubscriptionListType = ArrayOf(SyncCommitteeSubscriptionType);
export const ProposerPreparationDataListType = ArrayOf(ProposerPreparationDataType);
export const BeaconCommitteeSelectionListType = ArrayOf(BeaconCommitteeSelectionType);
export const SyncCommitteeSelectionListType = ArrayOf(SyncCommitteeSelectionType);
export const LivenessResponseDataListType = ArrayOf(LivenessResponseDataType);
export const SignedValidatorRegistrationV1ListType = ArrayOf(ssz.bellatrix.SignedValidatorRegistrationV1);

export type ValidatorIndices = ValueOf<typeof ValidatorIndicesType>;
export type AttesterDuty = ValueOf<typeof AttesterDutyType>;
export type AttesterDutyList = ValueOf<typeof AttesterDutyListType>;
export type ProposerDuty = ValueOf<typeof ProposerDutyType>;
export type ProposerDutyList = ValueOf<typeof ProposerDutyListType>;
export type SyncDuty = ValueOf<typeof SyncDutyType>;
export type SyncDutyList = ValueOf<typeof SyncDutyListType>;
export type SignedAggregateAndProofList = ValueOf<typeof SignedAggregateAndProofListType>;
export type SignedContributionAndProofList = ValueOf<typeof SignedContributionAndProofListType>;
export type BeaconCommitteeSubscriptionList = ValueOf<typeof BeaconCommitteeSubscriptionListType>;
export type SyncCommitteeSubscriptionList = ValueOf<typeof SyncCommitteeSubscriptionListType>;
export type ProposerPreparationDataList = ValueOf<typeof ProposerPreparationDataListType>;
export type BeaconCommitteeSelectionList = ValueOf<typeof BeaconCommitteeSelectionListType>;
export type SyncCommitteeSelectionList = ValueOf<typeof SyncCommitteeSelectionListType>;
export type LivenessResponseDataList = ValueOf<typeof LivenessResponseDataListType>;
export type SignedValidatorRegistrationV1List = ValueOf<typeof SignedValidatorRegistrationV1ListType>;

export type Endpoints = {
  /**
   * Get attester duties
   * Requests the beacon node to provide a set of attestation duties, which should be performed by validators, for a particular epoch.
   * Duties should only need to be checked once per epoch, however a chain reorganization (of > MIN_SEED_LOOKAHEAD epochs) could occur, resulting in a change of duties. For full safety, you should monitor head events and confirm the dependent root in this response matches:
   * - event.previous_duty_dependent_root when `compute_epoch_at_slot(event.slot) == epoch`
   * - event.current_duty_dependent_root when `compute_epoch_at_slot(event.slot) + 1 == epoch`
   * - event.block otherwise
   * The dependent_root value is `get_block_root_at_slot(state, compute_start_slot_at_epoch(epoch - 1) - 1)` or the genesis block root in the case of underflow.
   * param epoch Should only be allowed 1 epoch ahead
   * param requestBody An array of the validator indices for which to obtain the duties.
   */
  getAttesterDuties: Endpoint<
    "POST",
    {
      epoch: Epoch;
      indices: ValidatorIndices;
    },
    {params: {epoch: Epoch}; body: unknown},
    AttesterDutyList,
    ExecutionOptimisticAndDependentRootMeta
  >;

  /**
   * Get block proposers duties
   * Request beacon node to provide all validators that are scheduled to propose a block in the given epoch.
   * Duties should only need to be checked once per epoch, however a chain reorganization could occur that results in a change of duties. For full safety, you should monitor head events and confirm the dependent root in this response matches:
   * - event.current_duty_dependent_root when `compute_epoch_at_slot(event.slot) == epoch`
   * - event.block otherwise
   * The dependent_root value is `get_block_root_at_slot(state, compute_start_slot_at_epoch(epoch) - 1)` or the genesis block root in the case of underflow.
   */
  getProposerDuties: Endpoint<
    "GET",
    {epoch: Epoch},
    {params: {epoch: Epoch}},
    ProposerDutyList,
    ExecutionOptimisticAndDependentRootMeta
  >;

  getSyncCommitteeDuties: Endpoint<
    "POST",
    {
      epoch: number;
      indices: ValidatorIndices;
    },
    {params: {epoch: Epoch}; body: unknown},
    SyncDutyList,
    ExecutionOptimisticMeta
  >;

  /**
   * Produce a new block, without signature.
   * Requests a beacon node to produce a valid block, which can then be signed by a validator.
   * param slot The slot for which the block should be proposed.
   * param randaoReveal The validator's randao reveal value.
   * param graffiti Arbitrary data validator wants to include in block.
   */
  produceBlock: Endpoint<
    "GET",
    {
      slot: Slot;
      randaoReveal: BLSSignature;
      graffiti: string;
    },
    {params: {slot: number}; query: {randao_reveal: string; graffiti: string}},
    allForks.BeaconBlock,
    VersionMeta
  >;

  /**
   * Requests a beacon node to produce a valid block, which can then be signed by a validator.
   * Metadata in the response indicates the type of block produced, and the supported types of block
   * will be added to as forks progress.
   * param slot The slot for which the block should be proposed.
   * param randaoReveal The validator's randao reveal value.
   * param graffiti Arbitrary data validator wants to include in block.
   */
  produceBlockV2: Endpoint<
    "GET",
    {
      slot: Slot;
      randaoReveal: BLSSignature;
      graffiti: string;
      skipRandaoVerification?: boolean;
    } & ExtraProduceBlockOps,
    {
      params: {slot: number};
      query: {
        randao_reveal: string;
        graffiti: string;
        skip_randao_verification?: boolean;
        fee_recipient?: string;
        builder_selection?: string;
        strict_fee_recipient_check?: boolean;
      };
    },
    allForks.BeaconBlockOrContents,
    ProduceBlockMeta
  >;

  /**
   * Requests a beacon node to produce a valid block, which can then be signed by a validator.
   * Metadata in the response indicates the type of block produced, and the supported types of block
   * will be added to as forks progress.
   * param slot The slot for which the block should be proposed.
   * param randaoReveal The validator's randao reveal value.
   * param graffiti Arbitrary data validator wants to include in block.
   */
  produceBlockV3: Endpoint<
    "GET",
    {
      slot: Slot;
      randaoReveal: BLSSignature;
      graffiti: string;
      skipRandaoVerification?: boolean;
    } & ExtraProduceBlockOps,
    {
      params: {slot: number};
      query: {
        randao_reveal: string;
        graffiti: string;
        skip_randao_verification?: boolean;
        fee_recipient?: string;
        builder_selection?: string;
        strict_fee_recipient_check?: boolean;
      };
    },
    allForks.FullOrBlindedBeaconBlockOrContents,
    ProduceBlockV3Meta
  >;

<<<<<<< HEAD
  produceBlindedBlock: Endpoint<
    "GET",
    {
      slot: Slot;
      randaoReveal: BLSSignature;
      graffiti: string;
    },
    {params: {slot: number}; query: {randao_reveal: string; graffiti: string}},
    allForks.BlindedBeaconBlockOrContents,
    ProduceBlockMeta
=======
  produceBlindedBlock(
    slot: Slot,
    randaoReveal: BLSSignature,
    graffiti: string
  ): Promise<
    ApiClientResponse<
      {
        [HttpStatusCode.OK]: ProduceBlindedBlockRes;
      },
      HttpStatusCode.BAD_REQUEST | HttpStatusCode.SERVICE_UNAVAILABLE
    >
>>>>>>> b92ff142
  >;

  /**
   * Produce an attestation data
   * Requests that the beacon node produce an AttestationData.
   * param slot The slot for which an attestation data should be created.
   * param committeeIndex The committee index for which an attestation data should be created.
   */
  produceAttestationData: Endpoint<
    "GET",
    {
      committeeIndex: CommitteeIndex;
      slot: Slot;
    },
    {query: {slot: number; committee_index: number}},
    phase0.AttestationData,
    EmptyMeta
  >;

  produceSyncCommitteeContribution: Endpoint<
    "GET",
    {
      slot: Slot;
      subcommitteeIndex: number;
      beaconBlockRoot: Root;
    },
    {query: {slot: number; subcommittee_index: number; beacon_block_root: string}},
    altair.SyncCommitteeContribution,
    EmptyMeta
  >;

  /**
   * Get aggregated attestation
   * Aggregates all attestations matching given attestation data root and slot
   * param attestationDataRoot HashTreeRoot of AttestationData that validator want's aggregated
   * returns aggregated `Attestation` object with same `AttestationData` root.
   */
  getAggregatedAttestation: Endpoint<
    "GET",
    {
      attestationDataRoot: Root;
      slot: Slot;
    },
    {query: {attestation_data_root: string; slot: number}},
    phase0.Attestation,
    EmptyMeta
  >;

  /**
   * Publish multiple aggregate and proofs
   * Verifies given aggregate and proofs and publishes them on appropriate gossipsub topic.
   */
  publishAggregateAndProofs: Endpoint<
    "POST",
    {
      signedAggregateAndProofs: SignedAggregateAndProofList;
    },
    {body: unknown},
    EmptyResponseData,
    EmptyMeta
  >;

  publishContributionAndProofs: Endpoint<
    "POST",
    {
      contributionAndProofs: SignedContributionAndProofList;
    },
    {body: unknown},
    EmptyResponseData,
    EmptyMeta
  >;

  /**
   * Signal beacon node to prepare for a committee subnet
   * After beacon node receives this request,
   * search using discv5 for peers related to this subnet
   * and replace current peers with those ones if necessary
   * If validator `is_aggregator`, beacon node must:
   * - announce subnet topic subscription on gossipsub
   * - aggregate attestations received on that subnet
   *
   * returns any Slot signature is valid and beacon node has prepared the attestation subnet.
   *
   * Note that, we cannot be certain Beacon node will find peers for that subnet for various reasons,"
   */
  prepareBeaconCommitteeSubnet: Endpoint<
    "POST",
    {
      subscriptions: BeaconCommitteeSubscriptionList;
    },
    {body: unknown},
    EmptyResponseData,
    EmptyMeta
  >;

  prepareSyncCommitteeSubnets: Endpoint<
    "POST",
    {
      subscriptions: SyncCommitteeSubscriptionList;
    },
    {body: unknown},
    EmptyResponseData,
    EmptyMeta
  >;

  prepareBeaconProposer: Endpoint<
    "POST",
    {
      proposers: ProposerPreparationDataList;
    },
    {body: unknown},
    EmptyResponseData,
    EmptyMeta
  >;

  /**
   * Determine if a distributed validator has been selected to aggregate attestations
   *
   * This endpoint is implemented by a distributed validator middleware client to exchange
   * partial beacon committee selection proofs for combined/aggregated selection proofs to allow
   * a validator client to correctly determine if one of its validators has been selected to
   * perform an aggregation duty in this slot.
   *
   * Note that this endpoint is not implemented by the beacon node and will return a 501 error
   *
   * @param requestBody An array of partial beacon committee selection proofs
   * @returns An array of threshold aggregated beacon committee selection proofs
   * @throws ApiError
   */
  submitBeaconCommitteeSelections: Endpoint<
    "POST",
    {
      selections: BeaconCommitteeSelectionList;
    },
    {body: unknown},
    BeaconCommitteeSelectionList,
    EmptyMeta
  >;

  /**
   * Determine if a distributed validator has been selected to make a sync committee contribution
   *
   * This endpoint is implemented by a distributed validator middleware client to exchange
   * partial sync committee selection proofs for combined/aggregated selection proofs to allow
   * a validator client to correctly determine if one of its validators has been selected to
   * perform a sync committee contribution (sync aggregation) duty in this slot.
   *
   * Note that this endpoint is not implemented by the beacon node and will return a 501 error
   *
   * @param requestBody An array of partial sync committee selection proofs
   * @returns An array of threshold aggregated sync committee selection proofs
   * @throws ApiError
   */
  submitSyncCommitteeSelections: Endpoint<
    "POST",
    {
      selections: SyncCommitteeSelectionList;
    },
    {body: unknown},
    SyncCommitteeSelectionList,
    EmptyMeta
  >;

  /** Returns validator indices that have been observed to be active on the network */
  getLiveness: Endpoint<
    "POST",
    {
      epoch: Epoch;
      indices: ValidatorIndex[];
    },
    {params: {epoch: Epoch}; body: unknown},
    LivenessResponseDataList,
    EmptyMeta
  >;

  registerValidator: Endpoint<
    "POST",
    {
      registrations: SignedValidatorRegistrationV1List;
    },
    {body: unknown},
    EmptyResponseData,
    EmptyMeta
  >;
};

/**
 * Define javascript values for each route
 */
<<<<<<< HEAD
export const definitions: RouteDefinitions<Endpoints> = {
  getAttesterDuties: {
    url: "/eth/v1/validator/duties/attester/{epoch}",
    method: "POST",
    req: {
      writeReqJson: ({epoch, indices}) => ({params: {epoch}, body: ValidatorIndicesType.toJson(indices)}),
      parseReqJson: ({params, body}) => ({epoch: params.epoch, indices: ValidatorIndicesType.fromJson(body)}),
      writeReqSsz: ({epoch, indices}) => ({params: {epoch}, body: ValidatorIndicesType.serialize(indices)}),
      parseReqSsz: ({params, body}) => ({epoch: params.epoch, indices: ValidatorIndicesType.deserialize(body)}),
      schema: {
        params: {epoch: Schema.UintRequired},
        body: Schema.StringArray,
      },
    },
    resp: {
      data: AttesterDutyListType,
      meta: ExecutionOptimisticAndDependentRootCodec,
    },
=======
export const routesData: RoutesData<Api> = {
  getAttesterDuties: {url: "/eth/v1/validator/duties/attester/{epoch}", method: "POST"},
  getProposerDuties: {url: "/eth/v1/validator/duties/proposer/{epoch}", method: "GET"},
  getSyncCommitteeDuties: {url: "/eth/v1/validator/duties/sync/{epoch}", method: "POST"},
  produceBlock: {url: "/eth/v1/validator/blocks/{slot}", method: "GET"},
  produceBlockV2: {url: "/eth/v2/validator/blocks/{slot}", method: "GET"},
  produceBlockV3: {url: "/eth/v3/validator/blocks/{slot}", method: "GET"},
  produceBlindedBlock: {url: "/eth/v1/validator/blinded_blocks/{slot}", method: "GET"},
  produceAttestationData: {url: "/eth/v1/validator/attestation_data", method: "GET"},
  produceSyncCommitteeContribution: {url: "/eth/v1/validator/sync_committee_contribution", method: "GET"},
  getAggregatedAttestation: {url: "/eth/v1/validator/aggregate_attestation", method: "GET"},
  publishAggregateAndProofs: {url: "/eth/v1/validator/aggregate_and_proofs", method: "POST"},
  publishContributionAndProofs: {url: "/eth/v1/validator/contribution_and_proofs", method: "POST"},
  prepareBeaconCommitteeSubnet: {url: "/eth/v1/validator/beacon_committee_subscriptions", method: "POST"},
  prepareSyncCommitteeSubnets: {url: "/eth/v1/validator/sync_committee_subscriptions", method: "POST"},
  prepareBeaconProposer: {url: "/eth/v1/validator/prepare_beacon_proposer", method: "POST"},
  submitBeaconCommitteeSelections: {url: "/eth/v1/validator/beacon_committee_selections", method: "POST"},
  submitSyncCommitteeSelections: {url: "/eth/v1/validator/sync_committee_selections", method: "POST"},
  getLiveness: {url: "/eth/v1/validator/liveness/{epoch}", method: "POST"},
  registerValidator: {url: "/eth/v1/validator/register_validator", method: "POST"},
};

/* eslint-disable @typescript-eslint/naming-convention */
export type ReqTypes = {
  getAttesterDuties: {params: {epoch: Epoch}; body: U64Str[]};
  getProposerDuties: {params: {epoch: Epoch}};
  getSyncCommitteeDuties: {params: {epoch: Epoch}; body: U64Str[]};
  produceBlock: {params: {slot: number}; query: {randao_reveal: string; graffiti: string}};
  produceBlockV2: {params: {slot: number}; query: {randao_reveal: string; graffiti: string; fee_recipient?: string}};
  produceBlockV3: {
    params: {slot: number};
    query: {
      randao_reveal: string;
      graffiti: string;
      skip_randao_verification?: boolean;
      fee_recipient?: string;
      builder_selection?: string;
      strict_fee_recipient_check?: boolean;
      blinded_local?: boolean;
    };
  };
  produceBlindedBlock: {params: {slot: number}; query: {randao_reveal: string; graffiti: string}};
  produceAttestationData: {query: {slot: number; committee_index: number}};
  produceSyncCommitteeContribution: {query: {slot: number; subcommittee_index: number; beacon_block_root: string}};
  getAggregatedAttestation: {query: {attestation_data_root: string; slot: number}};
  publishAggregateAndProofs: {body: unknown};
  publishContributionAndProofs: {body: unknown};
  prepareBeaconCommitteeSubnet: {body: unknown};
  prepareSyncCommitteeSubnets: {body: unknown};
  prepareBeaconProposer: {body: unknown};
  submitBeaconCommitteeSelections: {body: unknown};
  submitSyncCommitteeSelections: {body: unknown};
  getLiveness: {params: {epoch: Epoch}; body: U64Str[]};
  registerValidator: {body: unknown};
};

const BeaconCommitteeSelection = new ContainerType(
  {
    validatorIndex: ssz.ValidatorIndex,
    slot: ssz.Slot,
    selectionProof: ssz.BLSSignature,
>>>>>>> b92ff142
  },
  getProposerDuties: {
    url: "/eth/v1/validator/duties/proposer/{epoch}",
    method: "GET",
    req: {
      writeReq: ({epoch}) => ({params: {epoch}}),
      parseReq: ({params}) => ({epoch: params.epoch}),
      schema: {
        params: {epoch: Schema.UintRequired},
      },
    },
    resp: {
      data: ProposerDutyListType,
      meta: ExecutionOptimisticAndDependentRootCodec,
    },
  },
  getSyncCommitteeDuties: {
    url: "/eth/v1/validator/duties/sync/{epoch}",
    method: "POST",
    req: {
      writeReqJson: ({epoch, indices}) => ({params: {epoch}, body: ValidatorIndicesType.toJson(indices)}),
      parseReqJson: ({params, body}) => ({epoch: params.epoch, indices: ValidatorIndicesType.fromJson(body)}),
      writeReqSsz: ({epoch, indices}) => ({params: {epoch}, body: ValidatorIndicesType.serialize(indices)}),
      parseReqSsz: ({params, body}) => ({epoch: params.epoch, indices: ValidatorIndicesType.deserialize(body)}),
      schema: {
        params: {epoch: Schema.UintRequired},
        body: Schema.StringArray,
      },
    },
    resp: {
      data: SyncDutyListType,
      meta: ExecutionOptimisticCodec,
    },
<<<<<<< HEAD
  },
  produceBlock: {
    url: "/eth/v1/validator/blocks/{slot}",
    method: "GET",
    req: {
      writeReq: ({slot, randaoReveal, graffiti}) => ({
        params: {slot},
        query: {randao_reveal: toHexString(randaoReveal), graffiti: toGraffitiHex(graffiti)},
      }),
      parseReq: ({params, query}) => ({
        slot: params.slot,
        randaoReveal: fromHexString(query.randao_reveal),
        graffiti: fromGraffitiHex(query.graffiti),
      }),
      schema: {
        params: {slot: Schema.UintRequired},
        query: {
          randao_reveal: Schema.StringRequired,
          graffiti: Schema.String,
        },
=======
    {jsonCase: "eth2"}
  );

  const produceBlockV3: ReqSerializers<Api, ReqTypes>["produceBlockV3"] = {
    writeReq: (slot, randaoReveal, graffiti, skipRandaoVerification, opts) => ({
      params: {slot},
      query: {
        randao_reveal: toHexString(randaoReveal),
        graffiti: toGraffitiHex(graffiti),
        fee_recipient: opts?.feeRecipient,
        skip_randao_verification: skipRandaoVerification,
        builder_selection: opts?.builderSelection,
        strict_fee_recipient_check: opts?.strictFeeRecipientCheck,
        blinded_local: opts?.blindedLocal,
>>>>>>> b92ff142
      },
    },
    resp: {
      data: WithVersion((fork) => ssz[fork].BeaconBlock),
      meta: VersionCodec,
    },
  },
  produceBlockV2: {
    url: "/eth/v2/validator/blocks/{slot}",
    method: "GET",
    req: {
      writeReq: ({
        slot,
        randaoReveal,
        graffiti,
        skipRandaoVerification,
        feeRecipient,
        builderSelection,
        strictFeeRecipientCheck,
      }) => ({
        params: {slot},
        query: {
          randao_reveal: toHexString(randaoReveal),
          graffiti: toGraffitiHex(graffiti),
          skip_randao_verification: skipRandaoVerification,
          fee_recipient: feeRecipient,
          builder_selection: builderSelection,
          strict_fee_recipient_check: strictFeeRecipientCheck,
        },
      }),
      parseReq: ({params, query}) => ({
        slot: params.slot,
        randaoReveal: fromHexString(query.randao_reveal),
        graffiti: fromGraffitiHex(query.graffiti),
        skipRandaoVerification: query.skip_randao_verification,
        feeRecipient: query.fee_recipient,
        builderSelection: query.builder_selection as BuilderSelection,
        strictFeeRecipientCheck: query.strict_fee_recipient_check,
<<<<<<< HEAD
      }),
      schema: {
        params: {slot: Schema.UintRequired},
        query: {
          randao_reveal: Schema.StringRequired,
          graffiti: Schema.String,
          skip_randao_verification: Schema.Boolean,
          fee_recipient: Schema.String,
          builder_selection: Schema.String,
          strict_fee_recipient_check: Schema.Boolean,
        },
      },
    },
    resp: {
      data: WithVersion(
        (fork) =>
          (isForkBlobs(fork) ? BlockContentsType : ssz[fork].BeaconBlock) as Type<allForks.BeaconBlockOrContents>
      ),
      meta: {
        toJson: (meta) => meta,
        fromJson: (val) => val as ProduceBlockMeta,
        toHeadersObject: (meta) => ({
          "Eth-Consensus-Version": meta.version,
          "Eth-Execution-Payload-Value": String(meta.executionPayloadValue),
        }),
        fromHeaders: (headers) => ({
          version: headers.get("Eth-Consensus-Version")! as ForkName,
          executionPayloadValue: BigInt(headers.get("Eth-Execution-Payload-Value")!),
        }),
=======
        blindedLocal: query.blinded_local,
      },
    ],
    schema: {
      params: {slot: Schema.UintRequired},
      query: {
        randao_reveal: Schema.StringRequired,
        graffiti: Schema.String,
        fee_recipient: Schema.String,
        skip_randao_verification: Schema.Boolean,
        builder_selection: Schema.String,
        strict_fee_recipient_check: Schema.Boolean,
        blinded_local: Schema.Boolean,
>>>>>>> b92ff142
      },
    },
  },
  produceBlockV3: {
    url: "/eth/v3/validator/blocks/{slot}",
    method: "GET",
    req: {
      writeReq: ({
        slot,
        randaoReveal,
        graffiti,
        skipRandaoVerification,
        feeRecipient,
        builderSelection,
        strictFeeRecipientCheck,
      }) => ({
        params: {slot},
        query: {
          randao_reveal: toHexString(randaoReveal),
          graffiti: toGraffitiHex(graffiti),
          skip_randao_verification: skipRandaoVerification,
          fee_recipient: feeRecipient,
          builder_selection: builderSelection,
          strict_fee_recipient_check: strictFeeRecipientCheck,
        },
      }),
      parseReq: ({params, query}) => ({
        slot: params.slot,
        randaoReveal: fromHexString(query.randao_reveal),
        graffiti: fromGraffitiHex(query.graffiti),
        skipRandaoVerification: query.skip_randao_verification,
        feeRecipient: query.fee_recipient,
        builderSelection: query.builder_selection as BuilderSelection,
        strictFeeRecipientCheck: query.strict_fee_recipient_check,
      }),
      schema: {
        params: {slot: Schema.UintRequired},
        query: {
          randao_reveal: Schema.StringRequired,
          graffiti: Schema.String,
          skip_randao_verification: Schema.Boolean,
          fee_recipient: Schema.String,
          builder_selection: Schema.String,
          strict_fee_recipient_check: Schema.Boolean,
        },
      },
    },
    resp: {
      data: WithMeta(
        ({version, executionPayloadBlinded}) =>
          (executionPayloadBlinded
            ? isForkBlobs(version)
              ? BlindedBlockContentsType
              : ssz[version as ForkName.bellatrix].BlindedBeaconBlock
            : isForkBlobs(version)
            ? BlockContentsType
            : ssz[version].BeaconBlock) as Type<allForks.FullOrBlindedBeaconBlockOrContents>
      ),
      meta: {
        toJson: (meta) => meta,
        fromJson: (val) => val as ProduceBlockV3Meta,
        toHeadersObject: (meta) => ({
          "Eth-Consensus-Version": meta.version,
          "Eth-Execution-Payload-Value": String(meta.executionPayloadValue),
          "Eth-Execution-Payload-Blinded": String(meta.executionPayloadBlinded),
        }),
        fromHeaders: (headers) => ({
          version: headers.get("Eth-Consensus-Version")! as ForkName,
          executionPayloadValue: BigInt(headers.get("Eth-Execution-Payload-Value")!),
          executionPayloadBlinded: Boolean(headers.get("Eth-Execution-Payload-Blinded")!),
        }),
      },
    },
  },
  produceBlindedBlock: {
    url: "/eth/v1/validator/blinded_blocks/{slot}",
    method: "GET",
    req: {
      writeReq: ({slot, randaoReveal, graffiti}) => ({
        params: {slot},
        query: {randao_reveal: toHexString(randaoReveal), graffiti: toGraffitiHex(graffiti)},
      }),
      parseReq: ({params, query}) => ({
        slot: params.slot,
        randaoReveal: fromHexString(query.randao_reveal),
        graffiti: fromGraffitiHex(query.graffiti),
      }),
      schema: {
        params: {slot: Schema.UintRequired},
        query: {
          randao_reveal: Schema.StringRequired,
          graffiti: Schema.String,
        },
      },
    },
    resp: {
      data: WithVersion(
        (fork) =>
          // TODO fix the else branch
          (isForkBlobs(fork)
            ? BlindedBlockContentsType
            : ssz[fork as ForkName.bellatrix].BlindedBeaconBlock) as Type<allForks.BlindedBeaconBlockOrContents>
      ),
      meta: {
        toJson: (meta) => meta,
        fromJson: (val) => val as ProduceBlockMeta,
        toHeadersObject: (meta) => ({
          "Eth-Consensus-Version": meta.version,
          "Eth-Execution-Payload-Value": String(meta.executionPayloadValue),
        }),
        fromHeaders: (headers) => ({
          version: headers.get("Eth-Consensus-Version")! as ForkName,
          executionPayloadValue: BigInt(headers.get("Eth-Execution-Payload-Value")!),
        }),
      },
    },
  },
  produceAttestationData: {
    url: "/eth/v1/validator/attestation_data",
    method: "GET",
    req: {
      writeReq: ({committeeIndex, slot}) => ({query: {slot, committee_index: committeeIndex}}),
      parseReq: ({query}) => ({committeeIndex: query.committee_index, slot: query.slot}),
      schema: {
        query: {slot: Schema.UintRequired, committee_index: Schema.UintRequired},
      },
    },
    resp: {
      data: ssz.phase0.AttestationData,
      meta: EmptyMetaCodec,
    },
  },
  produceSyncCommitteeContribution: {
    url: "/eth/v1/validator/sync_committee_contribution",
    method: "GET",
    req: {
      writeReq: ({slot, subcommitteeIndex, beaconBlockRoot}) => ({
        query: {slot, subcommittee_index: subcommitteeIndex, beacon_block_root: toHexString(beaconBlockRoot)},
      }),
      parseReq: ({query}) => ({
        slot: query.slot,
        subcommitteeIndex: query.subcommittee_index,
        beaconBlockRoot: fromHexString(query.beacon_block_root),
      }),
      schema: {
        query: {
          slot: Schema.UintRequired,
          subcommittee_index: Schema.UintRequired,
          beacon_block_root: Schema.StringRequired,
        },
      },
    },
    resp: {
      data: ssz.altair.SyncCommitteeContribution,
      meta: EmptyMetaCodec,
    },
  },
  getAggregatedAttestation: {
    url: "/eth/v1/validator/aggregate_attestation",
    method: "GET",
    req: {
      writeReq: ({attestationDataRoot, slot}) => ({
        query: {attestation_data_root: toHexString(attestationDataRoot), slot},
      }),
      parseReq: ({query}) => ({attestationDataRoot: fromHexString(query.attestation_data_root), slot: query.slot}),
      schema: {
        query: {attestation_data_root: Schema.StringRequired, slot: Schema.UintRequired},
      },
    },
    resp: {
      data: ssz.phase0.Attestation,
      meta: EmptyMetaCodec,
    },
  },
  publishAggregateAndProofs: {
    url: "/eth/v1/validator/aggregate_and_proofs",
    method: "POST",
    req: {
      writeReqJson: ({signedAggregateAndProofs}) => ({
        body: SignedAggregateAndProofListType.toJson(signedAggregateAndProofs),
      }),
      parseReqJson: ({body}) => ({signedAggregateAndProofs: SignedAggregateAndProofListType.fromJson(body)}),
      writeReqSsz: ({signedAggregateAndProofs}) => ({
        body: SignedAggregateAndProofListType.serialize(signedAggregateAndProofs),
      }),
      parseReqSsz: ({body}) => ({signedAggregateAndProofs: SignedAggregateAndProofListType.deserialize(body)}),
      schema: {
        body: Schema.ObjectArray,
      },
    },
    resp: EmptyResponseCodec as ResponseCodec<AnyPostEndpoint>,
  },
  publishContributionAndProofs: {
    url: "/eth/v1/validator/contribution_and_proofs",
    method: "POST",
    req: {
      writeReqJson: ({contributionAndProofs}) => ({
        body: SignedContributionAndProofListType.toJson(contributionAndProofs),
      }),
      parseReqJson: ({body}) => ({contributionAndProofs: SignedContributionAndProofListType.fromJson(body)}),
      writeReqSsz: ({contributionAndProofs}) => ({
        body: SignedContributionAndProofListType.serialize(contributionAndProofs),
      }),
      parseReqSsz: ({body}) => ({contributionAndProofs: SignedContributionAndProofListType.deserialize(body)}),
      schema: {
        body: Schema.ObjectArray,
      },
    },
    resp: EmptyResponseCodec as ResponseCodec<AnyPostEndpoint>,
  },
  prepareBeaconCommitteeSubnet: {
    url: "/eth/v1/validator/beacon_committee_subscriptions",
    method: "POST",
    req: {
      writeReqJson: ({subscriptions}) => ({body: BeaconCommitteeSubscriptionListType.toJson(subscriptions)}),
      parseReqJson: ({body}) => ({subscriptions: BeaconCommitteeSubscriptionListType.fromJson(body)}),
      writeReqSsz: ({subscriptions}) => ({body: BeaconCommitteeSubscriptionListType.serialize(subscriptions)}),
      parseReqSsz: ({body}) => ({subscriptions: BeaconCommitteeSubscriptionListType.deserialize(body)}),
      schema: {body: Schema.ObjectArray},
    },
    resp: EmptyResponseCodec as ResponseCodec<AnyPostEndpoint>,
  },
  prepareSyncCommitteeSubnets: {
    url: "/eth/v1/validator/sync_committee_subscriptions",
    method: "POST",
    req: {
      writeReqJson: ({subscriptions}) => ({body: SyncCommitteeSubscriptionListType.toJson(subscriptions)}),
      parseReqJson: ({body}) => ({subscriptions: SyncCommitteeSubscriptionListType.fromJson(body)}),
      writeReqSsz: ({subscriptions}) => ({body: SyncCommitteeSubscriptionListType.serialize(subscriptions)}),
      parseReqSsz: ({body}) => ({subscriptions: SyncCommitteeSubscriptionListType.deserialize(body)}),
      schema: {body: Schema.ObjectArray},
    },
    resp: EmptyResponseCodec as ResponseCodec<AnyPostEndpoint>,
  },
  prepareBeaconProposer: {
    url: "/eth/v1/validator/prepare_beacon_proposer",
    method: "POST",
    req: {
      writeReqJson: ({proposers}) => ({body: ProposerPreparationDataListType.toJson(proposers)}),
      parseReqJson: ({body}) => ({proposers: ProposerPreparationDataListType.fromJson(body)}),
      writeReqSsz: ({proposers}) => ({body: ProposerPreparationDataListType.serialize(proposers)}),
      parseReqSsz: ({body}) => ({proposers: ProposerPreparationDataListType.deserialize(body)}),
      schema: {body: Schema.ObjectArray},
    },
    resp: EmptyResponseCodec as ResponseCodec<AnyPostEndpoint>,
  },
  submitBeaconCommitteeSelections: {
    url: "/eth/v1/validator/beacon_committee_selections",
    method: "POST",
    req: {
      writeReqJson: ({selections}) => ({body: BeaconCommitteeSelectionListType.toJson(selections)}),
      parseReqJson: ({body}) => ({selections: BeaconCommitteeSelectionListType.fromJson(body)}),
      writeReqSsz: ({selections}) => ({body: BeaconCommitteeSelectionListType.serialize(selections)}),
      parseReqSsz: ({body}) => ({selections: BeaconCommitteeSelectionListType.deserialize(body)}),
      schema: {
        body: Schema.ObjectArray,
      },
    },
    resp: {
      data: BeaconCommitteeSelectionListType,
      meta: EmptyMetaCodec,
    },
  },
  submitSyncCommitteeSelections: {
    url: "/eth/v1/validator/sync_committee_selections",
    method: "POST",
    req: {
      writeReqJson: ({selections}) => ({body: SyncCommitteeSelectionListType.toJson(selections)}),
      parseReqJson: ({body}) => ({selections: SyncCommitteeSelectionListType.fromJson(body)}),
      writeReqSsz: ({selections}) => ({body: SyncCommitteeSelectionListType.serialize(selections)}),
      parseReqSsz: ({body}) => ({selections: SyncCommitteeSelectionListType.deserialize(body)}),
      schema: {
        body: Schema.ObjectArray,
      },
    },
<<<<<<< HEAD
    resp: {
      data: SyncCommitteeSelectionListType,
      meta: EmptyMetaCodec,
    },
  },
  getLiveness: {
    url: "/eth/v1/validator/liveness/{epoch}",
    method: "POST",
    req: {
      writeReqJson: ({epoch, indices}) => ({params: {epoch}, body: ValidatorIndicesType.toJson(indices)}),
      parseReqJson: ({params, body}) => ({epoch: params.epoch, indices: ValidatorIndicesType.fromJson(body)}),
      writeReqSsz: ({epoch, indices}) => ({params: {epoch}, body: ValidatorIndicesType.serialize(indices)}),
      parseReqSsz: ({params, body}) => ({epoch: params.epoch, indices: ValidatorIndicesType.deserialize(body)}),
      schema: {
        params: {epoch: Schema.UintRequired},
        body: Schema.StringArray,
      },
    },
    resp: {
      data: LivenessResponseDataListType,
      meta: EmptyMetaCodec,
    },
  },
  registerValidator: {
    url: "/eth/v1/validator/register_validator",
    method: "POST",
    req: {
      writeReqJson: ({registrations}) => ({body: SignedValidatorRegistrationV1ListType.toJson(registrations)}),
      parseReqJson: ({body}) => ({registrations: SignedValidatorRegistrationV1ListType.fromJson(body)}),
      writeReqSsz: ({registrations}) => ({body: SignedValidatorRegistrationV1ListType.serialize(registrations)}),
      parseReqSsz: ({body}) => ({registrations: SignedValidatorRegistrationV1ListType.deserialize(body)}),
      schema: {
        body: Schema.ObjectArray,
      },
    },
    resp: EmptyResponseCodec as ResponseCodec<AnyPostEndpoint>,
  },
};
=======
    {jsonCase: "eth2"}
  );

  const SyncDuty = new ContainerType(
    {
      pubkey: ssz.BLSPubkey,
      validatorIndex: ssz.ValidatorIndex,
      validatorSyncCommitteeIndices: ArrayOf(ssz.UintNum64),
    },
    {jsonCase: "eth2"}
  );

  const produceBlockOrContents = WithBlockValues(
    WithVersion<allForks.BeaconBlockOrContents>((fork: ForkName) =>
      isForkBlobs(fork) ? allForksBlockContentsResSerializer(fork) : ssz[fork].BeaconBlock
    )
  ) as TypeJson<ProduceBlockOrContentsRes>;
  const produceBlindedBlock = WithBlockValues(
    WithVersion<allForks.BlindedBeaconBlock>(
      (fork: ForkName) => ssz.allForksBlinded[isForkExecution(fork) ? fork : ForkName.bellatrix].BeaconBlock
    )
  ) as TypeJson<ProduceBlindedBlockRes>;

  return {
    getAttesterDuties: WithDependentRootExecutionOptimistic(ArrayOf(AttesterDuty)),
    getProposerDuties: WithDependentRootExecutionOptimistic(ArrayOf(ProposerDuty)),
    getSyncCommitteeDuties: ContainerDataExecutionOptimistic(ArrayOf(SyncDuty)),

    produceBlock: ContainerData(ssz.phase0.BeaconBlock),
    produceBlockV2: produceBlockOrContents,
    produceBlockV3: {
      toJson: (data) => {
        if (data.executionPayloadBlinded) {
          return {
            execution_payload_blinded: true,
            execution_payload_source: data.executionPayloadSource,
            ...(produceBlindedBlock.toJson(data) as Record<string, unknown>),
          };
        } else {
          return {
            execution_payload_blinded: false,
            execution_payload_source: data.executionPayloadSource,
            ...(produceBlockOrContents.toJson(data) as Record<string, unknown>),
          };
        }
      },
      fromJson: (data) => {
        const executionPayloadBlinded = (data as {execution_payload_blinded: boolean}).execution_payload_blinded;
        if (executionPayloadBlinded === undefined) {
          throw Error(`Invalid executionPayloadBlinded=${executionPayloadBlinded} for fromJson deserialization`);
        }

        // extract source from the data and assign defaults in the spec complaint manner if not present in response
        const executionPayloadSource =
          (data as {execution_payload_source: ProducedBlockSource}).execution_payload_source ??
          (executionPayloadBlinded ? ProducedBlockSource.builder : ProducedBlockSource.engine);

        if (executionPayloadBlinded) {
          return {executionPayloadBlinded, executionPayloadSource, ...produceBlindedBlock.fromJson(data)};
        } else {
          return {executionPayloadBlinded, executionPayloadSource, ...produceBlockOrContents.fromJson(data)};
        }
      },
    },
    produceBlindedBlock,

    produceAttestationData: ContainerData(ssz.phase0.AttestationData),
    produceSyncCommitteeContribution: ContainerData(ssz.altair.SyncCommitteeContribution),
    getAggregatedAttestation: ContainerData(ssz.phase0.Attestation),
    submitBeaconCommitteeSelections: ContainerData(ArrayOf(BeaconCommitteeSelection)),
    submitSyncCommitteeSelections: ContainerData(ArrayOf(SyncCommitteeSelection)),
    getLiveness: jsonType("snake"),
  };
}
>>>>>>> b92ff142
<|MERGE_RESOLUTION|>--- conflicted
+++ resolved
@@ -1,11 +1,6 @@
-<<<<<<< HEAD
 /* eslint-disable @typescript-eslint/naming-convention */
 import {ContainerType, fromHexString, toHexString, Type, ValueOf} from "@chainsafe/ssz";
-import {ForkName, isForkBlobs} from "@lodestar/params";
-=======
-import {ContainerType, fromHexString, toHexString, Type} from "@chainsafe/ssz";
-import {ForkName, ForkBlobs, isForkBlobs, isForkExecution, ForkPreBlobs, ForkExecution} from "@lodestar/params";
->>>>>>> b92ff142
+import {ForkName, isForkBlobs, isForkExecution} from "@lodestar/params";
 import {
   allForks,
   altair,
@@ -18,12 +13,9 @@
   ssz,
   ValidatorIndex,
   Wei,
-<<<<<<< HEAD
-  stringType,
-=======
   Gwei,
   ProducedBlockSource,
->>>>>>> b92ff142
+  stringType,
 } from "@lodestar/types";
 import {AnyPostEndpoint, Endpoint, ResponseCodec, RouteDefinitions, Schema} from "../../utils/index.js";
 import {fromGraffitiHex, toGraffitiHex} from "../../utils/serdes.js";
@@ -41,21 +33,7 @@
   VersionMeta,
   WithMeta,
   WithVersion,
-<<<<<<< HEAD
 } from "../../utils/codecs.js";
-=======
-  WithBlockValues,
-  reqOnlyBody,
-  ReqSerializers,
-  jsonType,
-  ContainerDataExecutionOptimistic,
-  ContainerData,
-  TypeJson,
-} from "../../utils/index.js";
-import {fromU64Str, fromGraffitiHex, toU64Str, U64Str, toGraffitiHex} from "../../utils/serdes.js";
-import {allForksBlockContentsResSerializer} from "../../utils/routes.js";
-import {ExecutionOptimistic} from "./beacon/block.js";
->>>>>>> b92ff142
 
 export enum BuilderSelection {
   BuilderAlways = "builderalways",
@@ -74,44 +52,23 @@
   blindedLocal?: boolean;
 };
 
-<<<<<<< HEAD
 export type ProduceBlockMeta = {
-  executionPayloadValue: Wei;
   version: ForkName;
 };
 export type ProduceBlockV3Meta = ProduceBlockMeta & {
+  executionPayloadSource: ProducedBlockSource;
   executionPayloadBlinded: boolean;
+  executionPayloadValue: Wei;
+  consensusBlockValue: Gwei;
 };
-=======
-export type ProduceBlockOrContentsRes = {executionPayloadValue: Wei; consensusBlockValue: Gwei} & (
-  | {data: allForks.BeaconBlock; version: ForkPreBlobs}
-  | {data: allForks.BlockContents; version: ForkBlobs}
-);
-export type ProduceBlindedBlockRes = {executionPayloadValue: Wei; consensusBlockValue: Gwei} & {
-  data: allForks.BlindedBeaconBlock;
-  version: ForkExecution;
-};
-
-export type ProduceFullOrBlindedBlockOrContentsRes = {executionPayloadSource: ProducedBlockSource} & (
-  | (ProduceBlockOrContentsRes & {executionPayloadBlinded: false})
-  | (ProduceBlindedBlockRes & {executionPayloadBlinded: true})
-);
->>>>>>> b92ff142
 
 // See /packages/api/src/routes/index.ts for reasoning and instructions to add new routes
 
 export const BlockContentsType = new ContainerType(
   {
     block: ssz.deneb.BeaconBlock,
-    blobSidecars: ssz.deneb.BlobSidecars,
-  },
-  {jsonCase: "eth2"}
-);
-
-export const BlindedBlockContentsType = new ContainerType(
-  {
-    block: ssz.deneb.BlindedBeaconBlock,
-    blobSidecars: ssz.deneb.BlobSidecars,
+    kzgProofs: ssz.deneb.KZGProofs,
+    blobs: ssz.deneb.Blobs,
   },
   {jsonCase: "eth2"}
 );
@@ -385,13 +342,13 @@
         fee_recipient?: string;
         builder_selection?: string;
         strict_fee_recipient_check?: boolean;
+        blinded_local?: boolean;
       };
     },
     allForks.FullOrBlindedBeaconBlockOrContents,
     ProduceBlockV3Meta
   >;
 
-<<<<<<< HEAD
   produceBlindedBlock: Endpoint<
     "GET",
     {
@@ -400,21 +357,8 @@
       graffiti: string;
     },
     {params: {slot: number}; query: {randao_reveal: string; graffiti: string}},
-    allForks.BlindedBeaconBlockOrContents,
+    allForks.BlindedBeaconBlock,
     ProduceBlockMeta
-=======
-  produceBlindedBlock(
-    slot: Slot,
-    randaoReveal: BLSSignature,
-    graffiti: string
-  ): Promise<
-    ApiClientResponse<
-      {
-        [HttpStatusCode.OK]: ProduceBlindedBlockRes;
-      },
-      HttpStatusCode.BAD_REQUEST | HttpStatusCode.SERVICE_UNAVAILABLE
-    >
->>>>>>> b92ff142
   >;
 
   /**
@@ -604,7 +548,6 @@
 /**
  * Define javascript values for each route
  */
-<<<<<<< HEAD
 export const definitions: RouteDefinitions<Endpoints> = {
   getAttesterDuties: {
     url: "/eth/v1/validator/duties/attester/{epoch}",
@@ -623,69 +566,6 @@
       data: AttesterDutyListType,
       meta: ExecutionOptimisticAndDependentRootCodec,
     },
-=======
-export const routesData: RoutesData<Api> = {
-  getAttesterDuties: {url: "/eth/v1/validator/duties/attester/{epoch}", method: "POST"},
-  getProposerDuties: {url: "/eth/v1/validator/duties/proposer/{epoch}", method: "GET"},
-  getSyncCommitteeDuties: {url: "/eth/v1/validator/duties/sync/{epoch}", method: "POST"},
-  produceBlock: {url: "/eth/v1/validator/blocks/{slot}", method: "GET"},
-  produceBlockV2: {url: "/eth/v2/validator/blocks/{slot}", method: "GET"},
-  produceBlockV3: {url: "/eth/v3/validator/blocks/{slot}", method: "GET"},
-  produceBlindedBlock: {url: "/eth/v1/validator/blinded_blocks/{slot}", method: "GET"},
-  produceAttestationData: {url: "/eth/v1/validator/attestation_data", method: "GET"},
-  produceSyncCommitteeContribution: {url: "/eth/v1/validator/sync_committee_contribution", method: "GET"},
-  getAggregatedAttestation: {url: "/eth/v1/validator/aggregate_attestation", method: "GET"},
-  publishAggregateAndProofs: {url: "/eth/v1/validator/aggregate_and_proofs", method: "POST"},
-  publishContributionAndProofs: {url: "/eth/v1/validator/contribution_and_proofs", method: "POST"},
-  prepareBeaconCommitteeSubnet: {url: "/eth/v1/validator/beacon_committee_subscriptions", method: "POST"},
-  prepareSyncCommitteeSubnets: {url: "/eth/v1/validator/sync_committee_subscriptions", method: "POST"},
-  prepareBeaconProposer: {url: "/eth/v1/validator/prepare_beacon_proposer", method: "POST"},
-  submitBeaconCommitteeSelections: {url: "/eth/v1/validator/beacon_committee_selections", method: "POST"},
-  submitSyncCommitteeSelections: {url: "/eth/v1/validator/sync_committee_selections", method: "POST"},
-  getLiveness: {url: "/eth/v1/validator/liveness/{epoch}", method: "POST"},
-  registerValidator: {url: "/eth/v1/validator/register_validator", method: "POST"},
-};
-
-/* eslint-disable @typescript-eslint/naming-convention */
-export type ReqTypes = {
-  getAttesterDuties: {params: {epoch: Epoch}; body: U64Str[]};
-  getProposerDuties: {params: {epoch: Epoch}};
-  getSyncCommitteeDuties: {params: {epoch: Epoch}; body: U64Str[]};
-  produceBlock: {params: {slot: number}; query: {randao_reveal: string; graffiti: string}};
-  produceBlockV2: {params: {slot: number}; query: {randao_reveal: string; graffiti: string; fee_recipient?: string}};
-  produceBlockV3: {
-    params: {slot: number};
-    query: {
-      randao_reveal: string;
-      graffiti: string;
-      skip_randao_verification?: boolean;
-      fee_recipient?: string;
-      builder_selection?: string;
-      strict_fee_recipient_check?: boolean;
-      blinded_local?: boolean;
-    };
-  };
-  produceBlindedBlock: {params: {slot: number}; query: {randao_reveal: string; graffiti: string}};
-  produceAttestationData: {query: {slot: number; committee_index: number}};
-  produceSyncCommitteeContribution: {query: {slot: number; subcommittee_index: number; beacon_block_root: string}};
-  getAggregatedAttestation: {query: {attestation_data_root: string; slot: number}};
-  publishAggregateAndProofs: {body: unknown};
-  publishContributionAndProofs: {body: unknown};
-  prepareBeaconCommitteeSubnet: {body: unknown};
-  prepareSyncCommitteeSubnets: {body: unknown};
-  prepareBeaconProposer: {body: unknown};
-  submitBeaconCommitteeSelections: {body: unknown};
-  submitSyncCommitteeSelections: {body: unknown};
-  getLiveness: {params: {epoch: Epoch}; body: U64Str[]};
-  registerValidator: {body: unknown};
-};
-
-const BeaconCommitteeSelection = new ContainerType(
-  {
-    validatorIndex: ssz.ValidatorIndex,
-    slot: ssz.Slot,
-    selectionProof: ssz.BLSSignature,
->>>>>>> b92ff142
   },
   getProposerDuties: {
     url: "/eth/v1/validator/duties/proposer/{epoch}",
@@ -719,7 +599,6 @@
       data: SyncDutyListType,
       meta: ExecutionOptimisticCodec,
     },
-<<<<<<< HEAD
   },
   produceBlock: {
     url: "/eth/v1/validator/blocks/{slot}",
@@ -740,22 +619,6 @@
           randao_reveal: Schema.StringRequired,
           graffiti: Schema.String,
         },
-=======
-    {jsonCase: "eth2"}
-  );
-
-  const produceBlockV3: ReqSerializers<Api, ReqTypes>["produceBlockV3"] = {
-    writeReq: (slot, randaoReveal, graffiti, skipRandaoVerification, opts) => ({
-      params: {slot},
-      query: {
-        randao_reveal: toHexString(randaoReveal),
-        graffiti: toGraffitiHex(graffiti),
-        fee_recipient: opts?.feeRecipient,
-        skip_randao_verification: skipRandaoVerification,
-        builder_selection: opts?.builderSelection,
-        strict_fee_recipient_check: opts?.strictFeeRecipientCheck,
-        blinded_local: opts?.blindedLocal,
->>>>>>> b92ff142
       },
     },
     resp: {
@@ -794,7 +657,6 @@
         feeRecipient: query.fee_recipient,
         builderSelection: query.builder_selection as BuilderSelection,
         strictFeeRecipientCheck: query.strict_fee_recipient_check,
-<<<<<<< HEAD
       }),
       schema: {
         params: {slot: Schema.UintRequired},
@@ -818,27 +680,10 @@
         fromJson: (val) => val as ProduceBlockMeta,
         toHeadersObject: (meta) => ({
           "Eth-Consensus-Version": meta.version,
-          "Eth-Execution-Payload-Value": String(meta.executionPayloadValue),
         }),
         fromHeaders: (headers) => ({
           version: headers.get("Eth-Consensus-Version")! as ForkName,
-          executionPayloadValue: BigInt(headers.get("Eth-Execution-Payload-Value")!),
         }),
-=======
-        blindedLocal: query.blinded_local,
-      },
-    ],
-    schema: {
-      params: {slot: Schema.UintRequired},
-      query: {
-        randao_reveal: Schema.StringRequired,
-        graffiti: Schema.String,
-        fee_recipient: Schema.String,
-        skip_randao_verification: Schema.Boolean,
-        builder_selection: Schema.String,
-        strict_fee_recipient_check: Schema.Boolean,
-        blinded_local: Schema.Boolean,
->>>>>>> b92ff142
       },
     },
   },
@@ -854,6 +699,7 @@
         feeRecipient,
         builderSelection,
         strictFeeRecipientCheck,
+        blindedLocal,
       }) => ({
         params: {slot},
         query: {
@@ -863,6 +709,7 @@
           fee_recipient: feeRecipient,
           builder_selection: builderSelection,
           strict_fee_recipient_check: strictFeeRecipientCheck,
+          blinded_local: blindedLocal,
         },
       }),
       parseReq: ({params, query}) => ({
@@ -873,6 +720,7 @@
         feeRecipient: query.fee_recipient,
         builderSelection: query.builder_selection as BuilderSelection,
         strictFeeRecipientCheck: query.strict_fee_recipient_check,
+        blindedLocal: query.blinded_local,
       }),
       schema: {
         params: {slot: Schema.UintRequired},
@@ -883,6 +731,7 @@
           fee_recipient: Schema.String,
           builder_selection: Schema.String,
           strict_fee_recipient_check: Schema.Boolean,
+          blinded_local: Schema.Boolean,
         },
       },
     },
@@ -890,9 +739,7 @@
       data: WithMeta(
         ({version, executionPayloadBlinded}) =>
           (executionPayloadBlinded
-            ? isForkBlobs(version)
-              ? BlindedBlockContentsType
-              : ssz[version as ForkName.bellatrix].BlindedBeaconBlock
+            ? ssz.allForksBlinded[isForkExecution(version) ? version : ForkName.bellatrix].BeaconBlock
             : isForkBlobs(version)
             ? BlockContentsType
             : ssz[version].BeaconBlock) as Type<allForks.FullOrBlindedBeaconBlockOrContents>
@@ -902,13 +749,17 @@
         fromJson: (val) => val as ProduceBlockV3Meta,
         toHeadersObject: (meta) => ({
           "Eth-Consensus-Version": meta.version,
+          "Eth-Execution-Payload-Source": String(meta.executionPayloadSource),
+          "Eth-Execution-Payload-Blinded": String(meta.executionPayloadBlinded),
           "Eth-Execution-Payload-Value": String(meta.executionPayloadValue),
-          "Eth-Execution-Payload-Blinded": String(meta.executionPayloadBlinded),
+          "Eth-Consensus-Block-Value": String(meta.consensusBlockValue),
         }),
         fromHeaders: (headers) => ({
           version: headers.get("Eth-Consensus-Version")! as ForkName,
+          executionPayloadSource: headers.get("Eth-Execution-Payload-Source")! as ProducedBlockSource,
+          executionPayloadBlinded: Boolean(headers.get("Eth-Execution-Payload-Blinded")!),
           executionPayloadValue: BigInt(headers.get("Eth-Execution-Payload-Value")!),
-          executionPayloadBlinded: Boolean(headers.get("Eth-Execution-Payload-Blinded")!),
+          consensusBlockValue: BigInt(headers.get("Eth-Consensus-Block-Value")!),
         }),
       },
     },
@@ -935,23 +786,15 @@
       },
     },
     resp: {
-      data: WithVersion(
-        (fork) =>
-          // TODO fix the else branch
-          (isForkBlobs(fork)
-            ? BlindedBlockContentsType
-            : ssz[fork as ForkName.bellatrix].BlindedBeaconBlock) as Type<allForks.BlindedBeaconBlockOrContents>
-      ),
+      data: WithVersion((fork) => ssz.allForksBlinded[isForkExecution(fork) ? fork : ForkName.bellatrix].BeaconBlock),
       meta: {
         toJson: (meta) => meta,
         fromJson: (val) => val as ProduceBlockMeta,
         toHeadersObject: (meta) => ({
           "Eth-Consensus-Version": meta.version,
-          "Eth-Execution-Payload-Value": String(meta.executionPayloadValue),
         }),
         fromHeaders: (headers) => ({
           version: headers.get("Eth-Consensus-Version")! as ForkName,
-          executionPayloadValue: BigInt(headers.get("Eth-Execution-Payload-Value")!),
         }),
       },
     },
@@ -1114,7 +957,6 @@
         body: Schema.ObjectArray,
       },
     },
-<<<<<<< HEAD
     resp: {
       data: SyncCommitteeSelectionListType,
       meta: EmptyMetaCodec,
@@ -1152,80 +994,4 @@
     },
     resp: EmptyResponseCodec as ResponseCodec<AnyPostEndpoint>,
   },
-};
-=======
-    {jsonCase: "eth2"}
-  );
-
-  const SyncDuty = new ContainerType(
-    {
-      pubkey: ssz.BLSPubkey,
-      validatorIndex: ssz.ValidatorIndex,
-      validatorSyncCommitteeIndices: ArrayOf(ssz.UintNum64),
-    },
-    {jsonCase: "eth2"}
-  );
-
-  const produceBlockOrContents = WithBlockValues(
-    WithVersion<allForks.BeaconBlockOrContents>((fork: ForkName) =>
-      isForkBlobs(fork) ? allForksBlockContentsResSerializer(fork) : ssz[fork].BeaconBlock
-    )
-  ) as TypeJson<ProduceBlockOrContentsRes>;
-  const produceBlindedBlock = WithBlockValues(
-    WithVersion<allForks.BlindedBeaconBlock>(
-      (fork: ForkName) => ssz.allForksBlinded[isForkExecution(fork) ? fork : ForkName.bellatrix].BeaconBlock
-    )
-  ) as TypeJson<ProduceBlindedBlockRes>;
-
-  return {
-    getAttesterDuties: WithDependentRootExecutionOptimistic(ArrayOf(AttesterDuty)),
-    getProposerDuties: WithDependentRootExecutionOptimistic(ArrayOf(ProposerDuty)),
-    getSyncCommitteeDuties: ContainerDataExecutionOptimistic(ArrayOf(SyncDuty)),
-
-    produceBlock: ContainerData(ssz.phase0.BeaconBlock),
-    produceBlockV2: produceBlockOrContents,
-    produceBlockV3: {
-      toJson: (data) => {
-        if (data.executionPayloadBlinded) {
-          return {
-            execution_payload_blinded: true,
-            execution_payload_source: data.executionPayloadSource,
-            ...(produceBlindedBlock.toJson(data) as Record<string, unknown>),
-          };
-        } else {
-          return {
-            execution_payload_blinded: false,
-            execution_payload_source: data.executionPayloadSource,
-            ...(produceBlockOrContents.toJson(data) as Record<string, unknown>),
-          };
-        }
-      },
-      fromJson: (data) => {
-        const executionPayloadBlinded = (data as {execution_payload_blinded: boolean}).execution_payload_blinded;
-        if (executionPayloadBlinded === undefined) {
-          throw Error(`Invalid executionPayloadBlinded=${executionPayloadBlinded} for fromJson deserialization`);
-        }
-
-        // extract source from the data and assign defaults in the spec complaint manner if not present in response
-        const executionPayloadSource =
-          (data as {execution_payload_source: ProducedBlockSource}).execution_payload_source ??
-          (executionPayloadBlinded ? ProducedBlockSource.builder : ProducedBlockSource.engine);
-
-        if (executionPayloadBlinded) {
-          return {executionPayloadBlinded, executionPayloadSource, ...produceBlindedBlock.fromJson(data)};
-        } else {
-          return {executionPayloadBlinded, executionPayloadSource, ...produceBlockOrContents.fromJson(data)};
-        }
-      },
-    },
-    produceBlindedBlock,
-
-    produceAttestationData: ContainerData(ssz.phase0.AttestationData),
-    produceSyncCommitteeContribution: ContainerData(ssz.altair.SyncCommitteeContribution),
-    getAggregatedAttestation: ContainerData(ssz.phase0.Attestation),
-    submitBeaconCommitteeSelections: ContainerData(ArrayOf(BeaconCommitteeSelection)),
-    submitSyncCommitteeSelections: ContainerData(ArrayOf(SyncCommitteeSelection)),
-    getLiveness: jsonType("snake"),
-  };
-}
->>>>>>> b92ff142
+};