--- conflicted
+++ resolved
@@ -52,12 +52,7 @@
   private readonly urlsScore: number[];
 
   get baseUrl(): string {
-<<<<<<< HEAD
-    // Don't leak username/password to caller
-    return new URL(this.urlsInits[0].baseUrl).origin;
-=======
-    return this.urlsOpts[0].baseUrl;
->>>>>>> b92ff142
+    return this.urlsInits[0].baseUrl;
   }
 
   constructor(opts: HttpClientOptions, {logger, metrics}: HttpClientModules = {}) {
