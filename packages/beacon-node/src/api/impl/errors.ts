<<<<<<< HEAD
import {HttpErrorCodes} from "@lodestar/api";

export class ApiError extends Error {
  statusCode: HttpErrorCodes;
  constructor(statusCode: HttpErrorCodes, message?: string) {
    super(message);
    this.statusCode = statusCode;
  }
}
=======
import {ApiError} from "@lodestar/api/beacon/server";

export {ApiError};
>>>>>>> 108b8ed9

export class StateNotFound extends ApiError {
  constructor() {
    super(404, "State not found");
  }
}
export class DataNotAvailable extends ApiError {
  constructor() {
    super(404, "Requested data cannot be served");
  }
}

export class ValidationError extends ApiError {
  dataPath?: string;
  constructor(message?: string, dataPath?: string) {
    super(400, message);
    this.dataPath = dataPath;
  }
}

// Spec requires 503 - https://github.com/ethereum/beacon-APIs/blob/e68a954e1b6f6eb5421abf4532c171ce301c6b2e/types/http.yaml#L62
export class NodeIsSyncing extends ApiError {
  constructor(statusMsg: string) {
    super(503, `Node is syncing - ${statusMsg}`);
  }
}

// Error thrown by beacon node APIs that are only supported by distributed validator middleware clients
// For example https://github.com/ethereum/beacon-APIs/blob/f087fbf2764e657578a6c29bdf0261b36ee8db1e/apis/validator/beacon_committee_selections.yaml
export class OnlySupportedByDVT extends ApiError {
  constructor() {
    super(501, "Only supported by distributed validator middleware clients");
  }
}<|MERGE_RESOLUTION|>--- conflicted
+++ resolved
@@ -1,18 +1,6 @@
-<<<<<<< HEAD
-import {HttpErrorCodes} from "@lodestar/api";
-
-export class ApiError extends Error {
-  statusCode: HttpErrorCodes;
-  constructor(statusCode: HttpErrorCodes, message?: string) {
-    super(message);
-    this.statusCode = statusCode;
-  }
-}
-=======
 import {ApiError} from "@lodestar/api/beacon/server";
 
 export {ApiError};
->>>>>>> 108b8ed9
 
 export class StateNotFound extends ApiError {
   constructor() {
