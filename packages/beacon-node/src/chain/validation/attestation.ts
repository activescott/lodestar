import {toHexString} from "@chainsafe/ssz";
import {phase0, Epoch, Root, Slot, RootHex, ssz} from "@lodestar/types";
import {ProtoBlock} from "@lodestar/fork-choice";
import {ATTESTATION_SUBNET_COUNT, SLOTS_PER_EPOCH, ForkName, ForkSeq} from "@lodestar/params";
import {
  computeEpochAtSlot,
  CachedBeaconStateAllForks,
  getAttestationDataSigningRoot,
  createSingleSignatureSetFromComponents,
  SingleSignatureSet,
  EpochCacheError,
  EpochCacheErrorCode,
} from "@lodestar/state-transition";
import {AttestationError, AttestationErrorCode, GossipAction} from "../errors/index.js";
import {MAXIMUM_GOSSIP_CLOCK_DISPARITY_SEC} from "../../constants/index.js";
import {RegenCaller} from "../regen/index.js";
import {
  AttDataBase64,
  getAggregationBitsFromAttestationSerialized,
  getAttDataBase64FromAttestationSerialized,
  getSignatureFromAttestationSerialized,
} from "../../util/sszBytes.js";
import {AttestationDataCacheEntry} from "../seenCache/seenAttestationData.js";
import {sszDeserializeAttestation} from "../../network/gossip/topic.js";
import {Result, wrapError} from "../../util/wrapError.js";
import {IBeaconChain} from "../interface.js";

export type BatchResult = {
  results: Result<AttestationValidationResult>[];
  batchableBls: boolean;
};

export type AttestationValidationResult = {
  attestation: phase0.Attestation;
  indexedAttestation: phase0.IndexedAttestation;
  subnet: number;
  attDataRootHex: RootHex;
};

export type AttestationOrBytes = ApiAttestation | GossipAttestation;

/** attestation from api */
export type ApiAttestation = {attestation: phase0.Attestation; serializedData: null};

/** attestation from gossip */
export type GossipAttestation = {
  attestation: null;
  serializedData: Uint8Array;
  // available in NetworkProcessor since we check for unknown block root attestations
  attSlot: Slot;
  attDataBase64?: string | null;
};

export type Step0Result = AttestationValidationResult & {
  signatureSet: SingleSignatureSet;
  validatorIndex: number;
};

/**
 * The beacon chain shufflings are designed to provide 1 epoch lookahead
 * At each state, we have previous shuffling, current shuffling and next shuffling
 */
const SHUFFLING_LOOK_AHEAD_EPOCHS = 1;

/**
 * Validate a single gossip attestation, do not prioritize bls signature set
 */
export async function validateGossipAttestation(
  fork: ForkName,
  chain: IBeaconChain,
  attestationOrBytes: GossipAttestation,
  /** Optional, to allow verifying attestations through API with unknown subnet */
  subnet: number
): Promise<AttestationValidationResult> {
  const prioritizeBls = false;
  return validateAttestation(fork, chain, attestationOrBytes, subnet, prioritizeBls);
}

/**
 * Verify gossip attestations of the same attestation data. The main advantage is we can batch verify bls signatures
 * through verifySignatureSetsSameMessage bls api to improve performance.
 *   - If there are less than 2 signatures (minSameMessageSignatureSetsToBatch), verify each signature individually with batchable = true
 *   - do not prioritize bls signature set
 */
export async function validateGossipAttestationsSameAttData(
  fork: ForkName,
  chain: IBeaconChain,
  attestationOrBytesArr: AttestationOrBytes[],
  subnet: number,
  // for unit test, consumers do not need to pass this
  step0ValidationFn = validateGossipAttestationNoSignatureCheck
): Promise<BatchResult> {
  if (attestationOrBytesArr.length === 0) {
    return {results: [], batchableBls: false};
  }

  // step0: do all verifications except for signature verification
  // this for await pattern below seems to be bad but it's not
  // for seen AttestationData, it's the same to await Promise.all() pattern
  // for unseen AttestationData, the 1st call will be cached and the rest will be fast
  const step0ResultOrErrors: Result<Step0Result>[] = [];
  for (const attestationOrBytes of attestationOrBytesArr) {
    const resultOrError = await wrapError(step0ValidationFn(fork, chain, attestationOrBytes, subnet));
    step0ResultOrErrors.push(resultOrError);
  }

  // step1: verify signatures of all valid attestations
  // map new index to index in resultOrErrors
  const newIndexToOldIndex = new Map<number, number>();
  const signatureSets: SingleSignatureSet[] = [];
  let newIndex = 0;
  const step0Results: Step0Result[] = [];
  for (const [i, resultOrError] of step0ResultOrErrors.entries()) {
    if (resultOrError.err) {
      continue;
    }
    step0Results.push(resultOrError.result);
    newIndexToOldIndex.set(newIndex, i);
    signatureSets.push(resultOrError.result.signatureSet);
    newIndex++;
  }

  let signatureValids: boolean[];
  const batchableBls = signatureSets.length >= chain.opts.minSameMessageSignatureSetsToBatch;
  if (batchableBls) {
    // all signature sets should have same signing root since we filtered in network processor
    signatureValids = await chain.bls.verifySignatureSetsSameMessage(
      signatureSets.map((set) => ({publicKey: set.pubkey, signature: set.signature})),
      signatureSets[0].signingRoot
    );
  } else {
    // don't want to block the main thread if there are too few signatures
    signatureValids = await Promise.all(
      signatureSets.map((set) => chain.bls.verifySignatureSets([set], {batchable: true}))
    );
  }

  // phase0 post validation
  for (const [i, sigValid] of signatureValids.entries()) {
    const oldIndex = newIndexToOldIndex.get(i);
    if (oldIndex == null) {
      // should not happen
      throw Error(`Cannot get old index for index ${i}`);
    }

    const {validatorIndex, attestation} = step0Results[i];
    const targetEpoch = attestation.data.target.epoch;
    if (sigValid) {
      // Now that the attestation has been fully verified, store that we have received a valid attestation from this validator.
      //
      // It's important to double check that the attestation still hasn't been observed, since
      // there can be a race-condition if we receive two attestations at the same time and
      // process them in different threads.
      if (chain.seenAttesters.isKnown(targetEpoch, validatorIndex)) {
        step0ResultOrErrors[oldIndex] = {
          err: new AttestationError(GossipAction.IGNORE, {
            code: AttestationErrorCode.ATTESTATION_ALREADY_KNOWN,
            targetEpoch,
            validatorIndex,
          }),
        };
      }

      // valid
      chain.seenAttesters.add(targetEpoch, validatorIndex);
    } else {
      step0ResultOrErrors[oldIndex] = {
        err: new AttestationError(GossipAction.IGNORE, {
          code: AttestationErrorCode.INVALID_SIGNATURE,
        }),
      };
    }
  }

  return {
    results: step0ResultOrErrors,
    batchableBls,
  };
}

/**
 * Validate attestations from api
 * - no need to deserialize attestation
 * - no subnet
 * - prioritize bls signature set
 */
export async function validateApiAttestation(
  fork: ForkName,
  chain: IBeaconChain,
  attestationOrBytes: ApiAttestation
): Promise<AttestationValidationResult> {
  const prioritizeBls = true;
  return validateAttestation(fork, chain, attestationOrBytes, null, prioritizeBls);
}

/**
 * Validate a single unaggregated attestation
 * subnet is null for api attestations
 */
export async function validateAttestation(
  fork: ForkName,
  chain: IBeaconChain,
  attestationOrBytes: AttestationOrBytes,
  subnet: number | null,
  prioritizeBls = false
): Promise<AttestationValidationResult> {
  try {
    const step0Result = await validateGossipAttestationNoSignatureCheck(fork, chain, attestationOrBytes, subnet);
    const {attestation, signatureSet, validatorIndex} = step0Result;
    const isValid = await chain.bls.verifySignatureSets([signatureSet], {batchable: true, priority: prioritizeBls});

    if (isValid) {
      const targetEpoch = attestation.data.target.epoch;
      chain.seenAttesters.add(targetEpoch, validatorIndex);
      return step0Result;
    } else {
      throw new AttestationError(GossipAction.IGNORE, {
        code: AttestationErrorCode.INVALID_SIGNATURE,
      });
    }
  } catch (err) {
    if (err instanceof EpochCacheError && err.type.code === EpochCacheErrorCode.COMMITTEE_INDEX_OUT_OF_RANGE) {
      throw new AttestationError(GossipAction.IGNORE, {
        code: AttestationErrorCode.BAD_TARGET_EPOCH,
      });
    } else {
      throw err;
    }
  }
}

/**
 * Only deserialize the attestation if needed, use the cached AttestationData instead
 * This is to avoid deserializing similar attestation multiple times which could help the gc
 */
async function validateGossipAttestationNoSignatureCheck(
  fork: ForkName,
  chain: IBeaconChain,
  attestationOrBytes: AttestationOrBytes,
  /** Optional, to allow verifying attestations through API with unknown subnet */
  subnet: number | null
): Promise<Step0Result> {
  // Do checks in this order:
  // - do early checks (w/o indexed attestation)
  // - > obtain indexed attestation and committes per slot
  // - do middle checks w/ indexed attestation
  // - > verify signature
  // - do late checks w/ a valid signature

  // verify_early_checks
  // Run the checks that happen before an indexed attestation is constructed.

  let attestationOrCache:
    | {attestation: phase0.Attestation; cache: null}
    | {attestation: null; cache: AttestationDataCacheEntry; serializedData: Uint8Array};
  let attDataBase64: AttDataBase64 | null = null;
  if (attestationOrBytes.serializedData) {
    // gossip
    const attSlot = attestationOrBytes.attSlot;
    // for old LIFO linear gossip queue we don't have attDataBase64
    // for indexed gossip queue we have attDataBase64
    attDataBase64 =
      attestationOrBytes.attDataBase64 ?? getAttDataBase64FromAttestationSerialized(attestationOrBytes.serializedData);
    const cachedAttData = attDataBase64 !== null ? chain.seenAttestationDatas.get(attSlot, attDataBase64) : null;
    if (cachedAttData === null) {
      const attestation = sszDeserializeAttestation(attestationOrBytes.serializedData);
      // only deserialize on the first AttestationData that's not cached
      attestationOrCache = {attestation, cache: null};
    } else {
      attestationOrCache = {attestation: null, cache: cachedAttData, serializedData: attestationOrBytes.serializedData};
    }
  } else {
    // api
    attDataBase64 = null;
    attestationOrCache = {attestation: attestationOrBytes.attestation, cache: null};
  }

  const attData: phase0.AttestationData = attestationOrCache.attestation
    ? attestationOrCache.attestation.data
    : attestationOrCache.cache.attestationData;
  const attSlot = attData.slot;
  const attIndex = attData.index;
  const attEpoch = computeEpochAtSlot(attSlot);
  const attTarget = attData.target;
  const targetEpoch = attTarget.epoch;

  chain.metrics?.gossipAttestation.attestationSlotToClockSlot.observe(
    {caller: RegenCaller.validateGossipAttestation},
    chain.clock.currentSlot - attSlot
  );

  if (!attestationOrCache.cache) {
    // [REJECT] The attestation's epoch matches its target -- i.e. attestation.data.target.epoch == compute_epoch_at_slot(attestation.data.slot)
    if (targetEpoch !== attEpoch) {
      throw new AttestationError(GossipAction.REJECT, {
        code: AttestationErrorCode.BAD_TARGET_EPOCH,
      });
    }

    // [IGNORE] attestation.data.slot is within the last ATTESTATION_PROPAGATION_SLOT_RANGE slots (within a MAXIMUM_GOSSIP_CLOCK_DISPARITY allowance)
    //  -- i.e. attestation.data.slot + ATTESTATION_PROPAGATION_SLOT_RANGE >= current_slot >= attestation.data.slot
    // (a client MAY queue future attestations for processing at the appropriate slot).
    verifyPropagationSlotRange(fork, chain, attestationOrCache.attestation.data.slot);
  }

  // [REJECT] The attestation is unaggregated -- that is, it has exactly one participating validator
  // (len([bit for bit in attestation.aggregation_bits if bit]) == 1, i.e. exactly 1 bit is set).
  // > TODO: Do this check **before** getting the target state but don't recompute zipIndexes
  const aggregationBits = attestationOrCache.attestation
    ? attestationOrCache.attestation.aggregationBits
    : getAggregationBitsFromAttestationSerialized(attestationOrCache.serializedData);
  if (aggregationBits === null) {
    throw new AttestationError(GossipAction.REJECT, {
      code: AttestationErrorCode.INVALID_SERIALIZED_BYTES,
    });
  }

  const bitIndex = aggregationBits.getSingleTrueBit();
  if (bitIndex === null) {
    throw new AttestationError(GossipAction.REJECT, {
      code: AttestationErrorCode.NOT_EXACTLY_ONE_AGGREGATION_BIT_SET,
    });
  }

  let committeeIndices: number[];
  let getSigningRoot: () => Uint8Array;
  let expectedSubnet: number;
  if (attestationOrCache.cache) {
    committeeIndices = attestationOrCache.cache.committeeIndices;
    const signingRoot = attestationOrCache.cache.signingRoot;
    getSigningRoot = () => signingRoot;
    expectedSubnet = attestationOrCache.cache.subnet;
  } else {
    // Attestations must be for a known block. If the block is unknown, we simply drop the
    // attestation and do not delay consideration for later.
    //
    // TODO (LH): Enforce a maximum skip distance for unaggregated attestations.

    // [IGNORE] The block being voted for (attestation.data.beacon_block_root) has been seen (via both gossip
    // and non-gossip sources) (a client MAY queue attestations for processing once block is retrieved).
    const attHeadBlock = verifyHeadBlockAndTargetRoot(
      chain,
      attestationOrCache.attestation.data.beaconBlockRoot,
      attestationOrCache.attestation.data.target.root,
      attSlot,
      attEpoch,
      RegenCaller.validateGossipAttestation,
      chain.opts.maxSkipSlots
    );

    // [REJECT] The block being voted for (attestation.data.beacon_block_root) passes validation.
    // > Altready check in `verifyHeadBlockAndTargetRoot()`

    // [IGNORE] The current finalized_checkpoint is an ancestor of the block defined by attestation.data.beacon_block_root
    // -- i.e. get_ancestor(store, attestation.data.beacon_block_root, compute_start_slot_at_epoch(store.finalized_checkpoint.epoch)) == store.finalized_checkpoint.root
    // > Altready check in `verifyHeadBlockAndTargetRoot()`

    // [REJECT] The attestation's target block is an ancestor of the block named in the LMD vote
    //  --i.e. get_ancestor(store, attestation.data.beacon_block_root, compute_start_slot_at_epoch(attestation.data.target.epoch)) == attestation.data.target.root
    // > Altready check in `verifyHeadBlockAndTargetRoot()`

    const attHeadState = await getStateForAttestationVerification(
      chain,
      attSlot,
      attEpoch,
      attHeadBlock,
      RegenCaller.validateGossipAttestation
    );

    // [REJECT] The committee index is within the expected range
    // -- i.e. data.index < get_committee_count_per_slot(state, data.target.epoch)
    committeeIndices = getCommitteeIndices(attHeadState, attSlot, attIndex);
    getSigningRoot = () => getAttestationDataSigningRoot(attHeadState, attData);
    expectedSubnet = attHeadState.epochCtx.computeSubnetForSlot(attSlot, attIndex);
  }

  const validatorIndex = committeeIndices[bitIndex];

  // [REJECT] The number of aggregation bits matches the committee size
  // -- i.e. len(attestation.aggregation_bits) == len(get_beacon_committee(state, data.slot, data.index)).
  // > TODO: Is this necessary? Lighthouse does not do this check.
  if (aggregationBits.bitLen !== committeeIndices.length) {
    throw new AttestationError(GossipAction.REJECT, {
      code: AttestationErrorCode.WRONG_NUMBER_OF_AGGREGATION_BITS,
    });
  }

  // LH > verify_middle_checks
  // Run the checks that apply to the indexed attestation before the signature is checked.
  //   Check correct subnet
  //   The attestation is the first valid attestation received for the participating validator for the slot, attestation.data.slot.

  // [REJECT] The attestation is for the correct subnet
  // -- i.e. compute_subnet_for_attestation(committees_per_slot, attestation.data.slot, attestation.data.index) == subnet_id,
  // where committees_per_slot = get_committee_count_per_slot(state, attestation.data.target.epoch),
  // which may be pre-computed along with the committee information for the signature check.
  if (subnet !== null && subnet !== expectedSubnet) {
    throw new AttestationError(GossipAction.REJECT, {
      code: AttestationErrorCode.INVALID_SUBNET_ID,
      received: subnet,
      expected: expectedSubnet,
    });
  }

  // [IGNORE] There has been no other valid attestation seen on an attestation subnet that has an
  // identical attestation.data.target.epoch and participating validator index.
  if (chain.seenAttesters.isKnown(targetEpoch, validatorIndex)) {
    throw new AttestationError(GossipAction.IGNORE, {
      code: AttestationErrorCode.ATTESTATION_ALREADY_KNOWN,
      targetEpoch,
      validatorIndex,
    });
  }

  // [REJECT] The signature of attestation is valid.
  const attestingIndices = [validatorIndex];
  let signatureSet: SingleSignatureSet;
  let attDataRootHex: RootHex;
  const signature = attestationOrCache.attestation
    ? attestationOrCache.attestation.signature
    : getSignatureFromAttestationSerialized(attestationOrCache.serializedData);
  if (signature === null) {
    throw new AttestationError(GossipAction.REJECT, {
      code: AttestationErrorCode.INVALID_SERIALIZED_BYTES,
    });
  }

  if (attestationOrCache.cache) {
    // there could be up to 6% of cpu time to compute signing root if we don't clone the signature set
    signatureSet = createSingleSignatureSetFromComponents(
      chain.index2pubkey[validatorIndex],
      attestationOrCache.cache.signingRoot,
      signature
    );
    attDataRootHex = attestationOrCache.cache.attDataRootHex;
  } else {
    signatureSet = createSingleSignatureSetFromComponents(
      chain.index2pubkey[validatorIndex],
      getSigningRoot(),
      signature
    );

    // add cached attestation data before verifying signature
    attDataRootHex = toHexString(ssz.phase0.AttestationData.hashTreeRoot(attData));
    if (attDataBase64) {
      chain.seenAttestationDatas.add(attSlot, attDataBase64, {
        committeeIndices,
        signingRoot: signatureSet.signingRoot,
        subnet: expectedSubnet,
        // precompute this to be used in forkchoice
        // root of AttestationData was already cached during getIndexedAttestationSignatureSet
        attDataRootHex,
        attestationData: attData,
      });
    }
  }

<<<<<<< HEAD
  if (
    !(await chain.bls.verifySignatureSets([signatureSet], {
      batchable: true,
      priority: prioritizeBls,
    }))
  ) {
    throw new AttestationError(GossipAction.REJECT, {code: AttestationErrorCode.INVALID_SIGNATURE});
  }

  // Now that the attestation has been fully verified, store that we have received a valid attestation from this validator.
  //
  // It's important to double check that the attestation still hasn't been observed, since
  // there can be a race-condition if we receive two attestations at the same time and
  // process them in different threads.
  if (chain.seenAttesters.isKnown(targetEpoch, validatorIndex)) {
    throw new AttestationError(GossipAction.IGNORE, {
      code: AttestationErrorCode.ATTESTATION_ALREADY_KNOWN,
      targetEpoch,
      validatorIndex,
    });
  }

  chain.seenAttesters.add(targetEpoch, validatorIndex);

=======
  // no signature check, leave that for step1
>>>>>>> 18dc0c95
  const indexedAttestation: phase0.IndexedAttestation = {
    attestingIndices,
    data: attData,
    signature,
  };

  const attestation: phase0.Attestation = attestationOrCache.attestation
    ? attestationOrCache.attestation
    : {
        aggregationBits,
        data: attData,
        signature,
      };
  return {attestation, indexedAttestation, subnet: expectedSubnet, attDataRootHex, signatureSet, validatorIndex};
}

/**
 * Verify that the `attestation` is within the acceptable gossip propagation range, with reference
 * to the current slot of the `chain`.
 *
 * Accounts for `MAXIMUM_GOSSIP_CLOCK_DISPARITY`.
 * Note: We do not queue future attestations for later processing
 */
export function verifyPropagationSlotRange(fork: ForkName, chain: IBeaconChain, attestationSlot: Slot): void {
  // slot with future tolerance of MAXIMUM_GOSSIP_CLOCK_DISPARITY_SEC
  const latestPermissibleSlot = chain.clock.slotWithFutureTolerance(MAXIMUM_GOSSIP_CLOCK_DISPARITY_SEC);
  if (attestationSlot > latestPermissibleSlot) {
    throw new AttestationError(GossipAction.IGNORE, {
      code: AttestationErrorCode.FUTURE_SLOT,
      latestPermissibleSlot,
      attestationSlot,
    });
  }

  const earliestPermissibleSlot = Math.max(
    // slot with past tolerance of MAXIMUM_GOSSIP_CLOCK_DISPARITY_SEC
    // ATTESTATION_PROPAGATION_SLOT_RANGE = SLOTS_PER_EPOCH
    chain.clock.slotWithPastTolerance(MAXIMUM_GOSSIP_CLOCK_DISPARITY_SEC) - SLOTS_PER_EPOCH,
    0
  );

  // Post deneb the attestations are valid for current as well as previous epoch
  // while pre deneb they are valid for ATTESTATION_PROPAGATION_SLOT_RANGE
  //
  // see: https://github.com/ethereum/consensus-specs/pull/3360
  if (ForkSeq[fork] < ForkSeq.deneb) {
    if (attestationSlot < earliestPermissibleSlot) {
      throw new AttestationError(GossipAction.IGNORE, {
        code: AttestationErrorCode.PAST_SLOT,
        earliestPermissibleSlot,
        attestationSlot,
      });
    }
  } else {
    const attestationEpoch = computeEpochAtSlot(attestationSlot);

    // upper bound for current epoch is same as epoch of latestPermissibleSlot
    const latestPermissibleCurrentEpoch = computeEpochAtSlot(latestPermissibleSlot);
    if (attestationEpoch > latestPermissibleCurrentEpoch) {
      throw new AttestationError(GossipAction.IGNORE, {
        code: AttestationErrorCode.FUTURE_EPOCH,
        currentEpoch: latestPermissibleCurrentEpoch,
        attestationEpoch,
      });
    }

    // lower bound for previous epoch is same as epoch of earliestPermissibleSlot
    const earliestPermissiblePreviousEpoch = computeEpochAtSlot(earliestPermissibleSlot);
    if (attestationEpoch < earliestPermissiblePreviousEpoch) {
      throw new AttestationError(GossipAction.IGNORE, {
        code: AttestationErrorCode.PAST_EPOCH,
        previousEpoch: earliestPermissiblePreviousEpoch,
        attestationEpoch,
      });
    }
  }
}

/**
 * Verify:
 * 1. head block is known
 * 2. attestation's target block is an ancestor of the block named in the LMD vote
 */
export function verifyHeadBlockAndTargetRoot(
  chain: IBeaconChain,
  beaconBlockRoot: Root,
  targetRoot: Root,
  attestationSlot: Slot,
  attestationEpoch: Epoch,
  caller: string,
  maxSkipSlots?: number
): ProtoBlock {
  const headBlock = verifyHeadBlockIsKnown(chain, beaconBlockRoot);
  // Lighthouse rejects the attestation, however Lodestar only ignores considering it's not against the spec
  // it's more about a DOS protection to us
  // With verifyPropagationSlotRange() and maxSkipSlots = 32, it's unlikely we have to regenerate states in queue
  // to validate beacon_attestation and aggregate_and_proof
  const slotDistance = attestationSlot - headBlock.slot;
  chain.metrics?.gossipAttestation.headSlotToAttestationSlot.observe({caller}, slotDistance);

  if (maxSkipSlots !== undefined && slotDistance > maxSkipSlots) {
    throw new AttestationError(GossipAction.IGNORE, {
      code: AttestationErrorCode.TOO_MANY_SKIPPED_SLOTS,
      attestationSlot,
      headBlockSlot: headBlock.slot,
    });
  }
  verifyAttestationTargetRoot(headBlock, targetRoot, attestationEpoch);
  return headBlock;
}

/**
 * Get a state for attestation verification.
 * Use head state if:
 *   - attestation slot is in the same fork as head block
 *   - head state includes committees of target epoch
 *
 * Otherwise, regenerate state from head state dialing to target epoch
 */
export async function getStateForAttestationVerification(
  chain: IBeaconChain,
  attSlot: Slot,
  attEpoch: Epoch,
  attHeadBlock: ProtoBlock,
  regenCaller: RegenCaller
): Promise<CachedBeaconStateAllForks> {
  const isSameFork = chain.config.getForkSeq(attSlot) === chain.config.getForkSeq(attHeadBlock.slot);
  // thanks for 1 epoch look ahead of shuffling, a state at epoch n can get committee for epoch n+1
  const headStateHasTargetEpochCommmittee =
    attEpoch - computeEpochAtSlot(attHeadBlock.slot) <= SHUFFLING_LOOK_AHEAD_EPOCHS;
  try {
    if (isSameFork && headStateHasTargetEpochCommmittee) {
      // most of the time it should just use head state
      chain.metrics?.gossipAttestation.useHeadBlockState.inc({caller: regenCaller});
      return await chain.regen.getState(attHeadBlock.stateRoot, regenCaller);
    }

    // at fork boundary we should dial head state to target epoch
    // see https://github.com/ChainSafe/lodestar/pull/4849
    chain.metrics?.gossipAttestation.useHeadBlockStateDialedToTargetEpoch.inc({caller: regenCaller});
    return await chain.regen.getBlockSlotState(attHeadBlock.blockRoot, attSlot, {dontTransferCache: true}, regenCaller);
  } catch (e) {
    throw new AttestationError(GossipAction.IGNORE, {
      code: AttestationErrorCode.MISSING_STATE_TO_VERIFY_ATTESTATION,
      error: e as Error,
    });
  }
}

/**
 * Checks if the `attestation.data.beaconBlockRoot` is known to this chain.
 *
 * The block root may not be known for two reasons:
 *
 * 1. The block has never been verified by our application.
 * 2. The block is prior to the latest finalized block.
 *
 * Case (1) is the exact thing we're trying to detect. However case (2) is a little different, but
 * it's still fine to ignore here because there's no need for us to handle attestations that are
 * already finalized.
 */
function verifyHeadBlockIsKnown(chain: IBeaconChain, beaconBlockRoot: Root): ProtoBlock {
  // TODO (LH): Enforce a maximum skip distance for unaggregated attestations.

  const headBlock = chain.forkChoice.getBlock(beaconBlockRoot);
  if (headBlock === null) {
    throw new AttestationError(GossipAction.IGNORE, {
      code: AttestationErrorCode.UNKNOWN_OR_PREFINALIZED_BEACON_BLOCK_ROOT,
      root: toHexString(beaconBlockRoot),
    });
  }

  return headBlock;
}

/**
 * Verifies that the `attestation.data.target.root` is indeed the target root of the block at
 * `attestation.data.beacon_block_root`.
 */
function verifyAttestationTargetRoot(headBlock: ProtoBlock, targetRoot: Root, attestationEpoch: Epoch): void {
  // Check the attestation target root.
  const headBlockEpoch = computeEpochAtSlot(headBlock.slot);

  if (headBlockEpoch > attestationEpoch) {
    // The epoch references an invalid head block from a future epoch.
    //
    // This check is not in the specification, however we guard against it since it opens us up
    // to weird edge cases during verification.
    //
    // Whilst this attestation *technically* could be used to add value to a block, it is
    // invalid in the spirit of the protocol. Here we choose safety over profit.
    //
    // Reference:
    // https://github.com/ethereum/consensus-specs/pull/2001#issuecomment-699246659
    throw new AttestationError(GossipAction.REJECT, {
      code: AttestationErrorCode.INVALID_TARGET_ROOT,
      targetRoot: toHexString(targetRoot),
      expected: null,
    });
  } else {
    const expectedTargetRoot =
      headBlockEpoch === attestationEpoch
        ? // If the block is in the same epoch as the attestation, then use the target root
          // from the block.
          headBlock.targetRoot
        : // If the head block is from a previous epoch then skip slots will cause the head block
          // root to become the target block root.
          //
          // We know the head block is from a previous epoch due to a previous check.
          headBlock.blockRoot;

    // TODO: Do a fast comparision to convert and compare byte by byte
    if (expectedTargetRoot !== toHexString(targetRoot)) {
      // Reject any attestation with an invalid target root.
      throw new AttestationError(GossipAction.REJECT, {
        code: AttestationErrorCode.INVALID_TARGET_ROOT,
        targetRoot: toHexString(targetRoot),
        expected: expectedTargetRoot,
      });
    }
  }
}

export function getCommitteeIndices(
  attestationTargetState: CachedBeaconStateAllForks,
  attestationSlot: Slot,
  attestationIndex: number
): number[] {
  const shuffling = attestationTargetState.epochCtx.getShufflingAtSlotOrNull(attestationSlot);
  if (shuffling === null) {
    // this may come from an out-of-synced node, the spec did not define it so should not REJECT
    // see https://github.com/ChainSafe/lodestar/issues/4396
    throw new AttestationError(GossipAction.IGNORE, {
      code: AttestationErrorCode.NO_COMMITTEE_FOR_SLOT_AND_INDEX,
      index: attestationIndex,
      slot: attestationSlot,
    });
  }

  const {committees} = shuffling;
  const slotCommittees = committees[attestationSlot % SLOTS_PER_EPOCH];

  if (attestationIndex >= slotCommittees.length) {
    throw new AttestationError(GossipAction.REJECT, {
      code: AttestationErrorCode.COMMITTEE_INDEX_OUT_OF_RANGE,
      index: attestationIndex,
    });
  }
  return slotCommittees[attestationIndex];
}

/**
 * Compute the correct subnet for a slot/committee index
 */
export function computeSubnetForSlot(state: CachedBeaconStateAllForks, slot: number, committeeIndex: number): number {
  const slotsSinceEpochStart = slot % SLOTS_PER_EPOCH;
  const committeesPerSlot = state.epochCtx.getCommitteeCountPerSlot(computeEpochAtSlot(slot));
  const committeesSinceEpochStart = committeesPerSlot * slotsSinceEpochStart;
  return (committeesSinceEpochStart + committeeIndex) % ATTESTATION_SUBNET_COUNT;
}<|MERGE_RESOLUTION|>--- conflicted
+++ resolved
@@ -455,34 +455,7 @@
     }
   }
 
-<<<<<<< HEAD
-  if (
-    !(await chain.bls.verifySignatureSets([signatureSet], {
-      batchable: true,
-      priority: prioritizeBls,
-    }))
-  ) {
-    throw new AttestationError(GossipAction.REJECT, {code: AttestationErrorCode.INVALID_SIGNATURE});
-  }
-
-  // Now that the attestation has been fully verified, store that we have received a valid attestation from this validator.
-  //
-  // It's important to double check that the attestation still hasn't been observed, since
-  // there can be a race-condition if we receive two attestations at the same time and
-  // process them in different threads.
-  if (chain.seenAttesters.isKnown(targetEpoch, validatorIndex)) {
-    throw new AttestationError(GossipAction.IGNORE, {
-      code: AttestationErrorCode.ATTESTATION_ALREADY_KNOWN,
-      targetEpoch,
-      validatorIndex,
-    });
-  }
-
-  chain.seenAttesters.add(targetEpoch, validatorIndex);
-
-=======
   // no signature check, leave that for step1
->>>>>>> 18dc0c95
   const indexedAttestation: phase0.IndexedAttestation = {
     attestingIndices,
     data: attData,
