--- conflicted
+++ resolved
@@ -1,15 +1,12 @@
-<<<<<<< HEAD
 import {RootHex, allForks, capella, eip4844} from "@lodestar/types";
 import {
   BYTES_PER_LOGS_BLOOM,
   SLOTS_PER_EPOCH,
   FIELD_ELEMENTS_PER_BLOB,
   BYTES_PER_FIELD_ELEMENT,
+  ForkName,
+  ForkSeq,
 } from "@lodestar/params";
-=======
-import {RootHex, allForks, capella} from "@lodestar/types";
-import {BYTES_PER_LOGS_BLOOM, SLOTS_PER_EPOCH, ForkSeq} from "@lodestar/params";
->>>>>>> c1ab0901
 import {fromHex} from "@lodestar/utils";
 
 import {ErrorJsonRpcResponse, HttpRpcError, JsonRpcHttpClient} from "../../eth1/provider/jsonRpcHttpClient.js";
@@ -155,9 +152,9 @@
    *
    * If any of the above fails due to errors unrelated to the normal processing flow of the method, client software MUST respond with an error object.
    */
-  async notifyNewPayload(seq: ForkSeq, executionPayload: allForks.ExecutionPayload): Promise<ExecutePayloadResponse> {
-    const method = seq >= ForkSeq.capella ? "engine_newPayloadV2" : "engine_newPayloadV1";
-    const serializedExecutionPayload = serializeExecutionPayload(seq, executionPayload);
+  async notifyNewPayload(fork: ForkName, executionPayload: allForks.ExecutionPayload): Promise<ExecutePayloadResponse> {
+    const method = ForkSeq[fork] >= ForkSeq.capella ? "engine_newPayloadV2" : "engine_newPayloadV1";
+    const serializedExecutionPayload = serializeExecutionPayload(fork, executionPayload);
     const {status, latestValidHash, validationError} = await (this.rpcFetchQueue.push({
       method,
       params: [serializedExecutionPayload],
@@ -311,8 +308,8 @@
    * 2. The call MUST be responded with 5: Unavailable payload error if the building process identified by the payloadId doesn't exist.
    * 3. Client software MAY stop the corresponding building process after serving this call.
    */
-  async getPayload(seq: ForkSeq, payloadId: PayloadId): Promise<allForks.ExecutionPayload> {
-    const method = seq >= ForkSeq.capella ? "engine_getPayloadV2" : "engine_getPayloadV1";
+  async getPayload(fork: ForkName, payloadId: PayloadId): Promise<allForks.ExecutionPayload> {
+    const method = ForkSeq[fork] >= ForkSeq.capella ? "engine_getPayloadV2" : "engine_getPayloadV1";
     const executionPayloadRpc = await this.rpc.fetchWithRetries<
       EngineApiRpcReturnTypes[typeof method],
       EngineApiRpcParamTypes[typeof method]
@@ -323,7 +320,7 @@
       },
       getPayloadOpts
     );
-    return parseExecutionPayload(seq, executionPayloadRpc);
+    return parseExecutionPayload(fork, executionPayloadRpc);
   }
 
   async getBlobsBundle(payloadId: PayloadId): Promise<BlobsBundle> {
@@ -456,8 +453,7 @@
   baseFeePerGas: QUANTITY;
   blockHash: DATA; // 32 bytes
   transactions: DATA[];
-<<<<<<< HEAD
-  withdrawals?: DATA[]; // Capella hardfork
+  withdrawals?: WithdrawalV1[]; // Capella hardfork
   excessDataGas?: QUANTITY; // EIP-4844
 };
 
@@ -467,13 +463,7 @@
   blobs: DATA[]; // each 4096 * 32 = 131072 bytes
 }
 
-export function serializeExecutionPayload(data: allForks.ExecutionPayload): ExecutionPayloadRpc {
-=======
-  withdrawals?: WithdrawalV1[]; // Capella hardfork
-};
-
-export function serializeExecutionPayload(seq: ForkSeq, data: allForks.ExecutionPayload): ExecutionPayloadRpc {
->>>>>>> c1ab0901
+export function serializeExecutionPayload(fork: ForkName, data: allForks.ExecutionPayload): ExecutionPayloadRpc {
   const payload: ExecutionPayloadRpc = {
     parentHash: bytesToData(data.parentHash),
     feeRecipient: bytesToData(data.feeRecipient),
@@ -490,12 +480,11 @@
     blockHash: bytesToData(data.blockHash),
     transactions: data.transactions.map((tran) => bytesToData(tran)),
   };
-<<<<<<< HEAD
 
   // Capella adds withdrawals to the ExecutionPayload
-  if ((data as capella.ExecutionPayload).withdrawals !== undefined) {
-    // TODO Capella
-    payload.withdrawals = [];
+  if (ForkSeq[fork] >= ForkSeq.capella) {
+    const {withdrawals} = data as capella.ExecutionPayload;
+    payload.withdrawals = withdrawals.map(serializeWithdrawal);
   }
 
   // EIP-4844 adds excessDataGas to the ExecutionPayload
@@ -506,18 +495,7 @@
   return payload;
 }
 
-export function parseExecutionPayload(data: ExecutionPayloadRpc): allForks.ExecutionPayload {
-=======
-
-  if (seq >= ForkSeq.capella) {
-    const {withdrawals} = data as capella.ExecutionPayload;
-    payload.withdrawals = withdrawals.map(serializeWithdrawal);
-  }
-  return payload;
-}
-
-export function parseExecutionPayload(seq: ForkSeq, data: ExecutionPayloadRpc): allForks.ExecutionPayload {
->>>>>>> c1ab0901
+export function parseExecutionPayload(fork: ForkName, data: ExecutionPayloadRpc): allForks.ExecutionPayload {
   const payload = {
     parentHash: dataToBytes(data.parentHash, 32),
     feeRecipient: dataToBytes(data.feeRecipient, 20),
@@ -529,21 +507,30 @@
     gasLimit: quantityToNum(data.gasLimit),
     gasUsed: quantityToNum(data.gasUsed),
     timestamp: quantityToNum(data.timestamp),
-    extraData: dataToBytes(data.extraData),
+    extraData: dataToBytes(data.extraData, null),
     baseFeePerGas: quantityToBigint(data.baseFeePerGas),
     blockHash: dataToBytes(data.blockHash, 32),
-    transactions: data.transactions.map((tran) => dataToBytes(tran)),
-  };
-<<<<<<< HEAD
-
-  // Capella adds withdrawals to the ExecutionPayload
-  if (data.withdrawals) {
-    // TODO Capella
-    (payload as capella.ExecutionPayload).withdrawals = [];
+    transactions: data.transactions.map((tran) => dataToBytes(tran, null)),
+  };
+
+  if (ForkSeq[fork] >= ForkSeq.capella) {
+    const {withdrawals} = data;
+    // Geth can also reply with null
+    if (withdrawals == null) {
+      throw Error(
+        `withdrawals missing for ${fork} >= capella executionPayload number=${payload.blockNumber} hash=${data.blockHash}`
+      );
+    }
+    (payload as capella.ExecutionPayload).withdrawals = withdrawals.map((w) => deserializeWithdrawal(w));
   }
 
   // EIP-4844 adds excessDataGas to the ExecutionPayload
-  if (data.excessDataGas) {
+  if (ForkSeq[fork] >= ForkSeq.eip4844) {
+    if (data.excessDataGas == null) {
+      throw Error(
+        `excessDataGas missing for ${fork} >= eip4844 executionPayload number=${payload.blockNumber} hash=${data.blockHash}`
+      );
+    }
     (payload as eip4844.ExecutionPayload).excessDataGas = quantityToBigint(data.excessDataGas);
   }
 
@@ -558,18 +545,6 @@
     kzgs: (data.kzgs ?? []).map((kzg) => dataToBytes(kzg, 48)),
     blobs: (data.blobs ?? []).map((blob) => dataToBytes(blob, BYTES_PER_FIELD_ELEMENT * FIELD_ELEMENTS_PER_BLOB)),
   };
-=======
-  if (seq >= ForkSeq.capella) {
-    const {withdrawals} = data;
-    // Geth can also reply with null
-    if (withdrawals === undefined || withdrawals === null) {
-      throw Error(
-        `withdrawals missing for seq=${seq} >= capella seq=${ForkSeq.capella} executionPayload number=${payload.blockNumber} hash=${data.blockHash}`
-      );
-    }
-    (payload as capella.ExecutionPayload).withdrawals = withdrawals.map(deserializeWithdrawal);
-  }
-  return payload;
 }
 
 function serializeWithdrawal(withdrawal: capella.Withdrawal): WithdrawalV1 {
@@ -590,11 +565,10 @@
   return {
     index: quantityToNum(serialized.index),
     validatorIndex: quantityToNum(serialized.validatorIndex),
-    address: dataToBytes(serialized.address),
+    address: dataToBytes(serialized.address, 20),
     // see: https://github.com/ethereum/execution-apis/blob/main/src/engine/specification.md
     amount: quantityToBigint(serialized.amount) / GWEI_TO_WEI,
   } as capella.Withdrawal;
->>>>>>> c1ab0901
 }
 
 type EngineRequestKey = keyof EngineApiRpcParamTypes;
