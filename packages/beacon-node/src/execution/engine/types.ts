--- conflicted
+++ resolved
@@ -129,13 +129,8 @@
   blockHash: DATA; // 32 bytes
   transactions: DATA[];
   withdrawals?: WithdrawalRpc[]; // Capella hardfork
-<<<<<<< HEAD
-  dataGasUsed?: QUANTITY; // DENEB
-  excessDataGas?: QUANTITY; // DENEB
-=======
   blobGasUsed?: QUANTITY; // DENEB
   excessBlobGas?: QUANTITY; // DENEB
->>>>>>> 108b8ed9
   parentBeaconBlockRoot?: QUANTITY; // DENEB
 };
 
