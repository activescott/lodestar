--- conflicted
+++ resolved
@@ -353,48 +353,50 @@
         help: "Total aggregated pubkeys for BLS validation",
       }),
       totalSigSets: register.gauge({
-        name: "lodestar_bls_sig_sets_total",
+        name: "lodestar_bls_thread_pool_sig_sets_total",
         help: "Count of total signature sets",
       }),
       prioritizedSigSets: register.gauge({
-        name: "lodestar_bls_prioritized_sig_sets_total",
+        name: "lodestar_bls_thread_pool_prioritized_sig_sets_total",
         help: "Count of total prioritized signature sets",
       }),
       batchableSigSets: register.gauge({
-        name: "lodestar_bls_batchable_sig_sets_total",
+        name: "lodestar_bls_thread_pool_batchable_sig_sets_total",
         help: "Count of total batchable signature sets",
       }),
-<<<<<<< HEAD
-      mainThreadSigSets: register.gauge({
-        name: "lodestar_bls_main_thread_sig_sets_total",
-        help: "Count of total batchable signature sets",
-      }),
+
       mainThread: {
-        durationOnThread: register.histogram({
-          name: "lodestar_bls_main_thread_time_seconds",
+        sigSets: register.gauge({
+          name: "lodestar_bls_main_thread_sig_sets_total",
+          help: "Count of total batchable signature sets",
+        }),
+        verificationDuration: register.histogram({
+          name: "lodestar_bls_thread_pool_main_thread_time_seconds",
           help: "Time to verify signatures in main thread with thread pool mode",
           // Time can vary significantly, so just track usage ratio
           buckets: [0],
         }),
+        signatureDeserializationDuration: register.gauge({
+          name: "lodestar_bls_thread_pool_signature_deserialization_main_thread_time_seconds",
+          help: "Total time spent deserializing signatures on main thread",
+        }),
       },
+
       threadPool: {
+        jobsWorkerTime: register.gauge<"workerId">({
+          name: "lodestar_bls_thread_pool_time_seconds_sum",
+          help: "Total time spent verifying signature sets measured on the worker",
+          labelNames: ["workerId"],
+        }),
+        successJobsSignatureSetsCount: register.gauge({
+          name: "lodestar_bls_thread_pool_success_jobs_signature_sets_count",
+          help: "Count of total verified signature sets",
+        }),
         errorAggregateSignatureSetsCount: register.gauge<"type">({
           name: "lodestar_bls_thread_pool_error_aggregate_signature_sets_count",
           help: "Count of error when aggregating pubkeys or signatures",
           labelNames: ["type"],
         }),
-        sameMessageRetryJobs: register.gauge({
-          name: "lodestar_bls_thread_pool_same_message_jobs_retries_total",
-          help: "Count of total same message jobs that failed and had to be verified again.",
-        }),
-        sameMessageRetrySets: register.gauge({
-          name: "lodestar_bls_thread_pool_same_message_sets_retries_total",
-          help: "Count of total same message sets that failed and had to be verified again.",
-        }),
-        successJobsSignatureSetsCount: register.gauge({
-          name: "lodestar_bls_thread_pool_success_jobs_signature_sets_count",
-          help: "Count of total verified signature sets",
-        }),
         errorJobsSignatureSetsCount: register.gauge({
           name: "lodestar_bls_thread_pool_error_jobs_signature_sets_count",
           help: "Count of total error-ed signature sets",
@@ -416,15 +418,44 @@
           name: "lodestar_bls_thread_pool_job_groups_started_total",
           help: "Count of total jobs groups started in bls thread pool, job groups include +1 jobs",
         }),
-        totalJobsStarted: register.gauge({
+        totalJobsStarted: register.gauge<"type">({
           name: "lodestar_bls_thread_pool_jobs_started_total",
           help: "Count of total jobs started in bls thread pool, jobs include +1 signature sets",
           labelNames: ["type"],
         }),
-        totalSigSetsStarted: register.gauge({
+        totalSigSetsStarted: register.gauge<"type">({
           name: "lodestar_bls_thread_pool_sig_sets_started_total",
           help: "Count of total signature sets started in bls thread pool, sig sets include 1 pk, msg, sig",
           labelNames: ["type"],
+        }),
+        // Re-verifying a batch means doing double work. This number must be very low or it can be a waste of CPU resources
+        batchRetries: register.gauge({
+          name: "lodestar_bls_thread_pool_batch_retries_total",
+          help: "Count of total batches that failed and had to be verified again.",
+        }),
+        // To count how many sigs are being validated with the optimization of batching them
+        batchSigsSuccess: register.gauge({
+          name: "lodestar_bls_thread_pool_batch_sigs_success_total",
+          help: "Count of total batches that failed and had to be verified again.",
+        }),
+        sameMessageRetryJobs: register.gauge({
+          name: "lodestar_bls_thread_pool_same_message_jobs_retries_total",
+          help: "Count of total same message jobs that failed and had to be verified again.",
+        }),
+        sameMessageRetrySets: register.gauge({
+          name: "lodestar_bls_thread_pool_same_message_sets_retries_total",
+          help: "Count of total same message sets that failed and had to be verified again.",
+        }),
+        // To measure the time cost of main thread <-> worker message passing
+        latencyToWorker: register.histogram({
+          name: "lodestar_bls_thread_pool_latency_to_worker",
+          help: "Time from sending the job to the worker and the worker receiving it",
+          buckets: [0.001, 0.003, 0.01, 0.03, 0.1],
+        }),
+        latencyFromWorker: register.histogram({
+          name: "lodestar_bls_thread_pool_latency_from_worker",
+          help: "Time from the worker sending the result and the main thread receiving it",
+          buckets: [0.001, 0.003, 0.01, 0.03, 0.1],
         }),
         timePerSigSet: register.histogram({
           name: "lodestar_bls_worker_thread_time_per_sigset_seconds",
@@ -432,54 +463,7 @@
           // Time per sig ~0.9ms on good machines
           buckets: [0.5e-3, 0.75e-3, 1e-3, 1.5e-3, 2e-3, 5e-3],
         }),
-        // Re-verifying a batch means doing double work. This number must be very low or it can be a waste of CPU resources
-        batchRetries: register.gauge({
-          name: "lodestar_bls_thread_pool_batch_retries_total",
-          help: "Count of total batches that failed and had to be verified again.",
-        }),
-        // To count how many sigs are being validated with the optimization of batching them
-        batchSigsSuccess: register.gauge({
-          name: "lodestar_bls_thread_pool_batch_sigs_success_total",
-          help: "Count of total batches that failed and had to be verified again.",
-        }),
-        jobsWorkerTime: register.gauge<"workerId">({
-          name: "lodestar_bls_thread_pool_time_seconds_sum",
-          help: "Total time spent verifying signature sets measured on the worker",
-          labelNames: ["workerId"],
-        }),
-        // To measure the time cost of main thread <-> worker message passing
-        latencyToWorker: register.histogram({
-          name: "lodestar_bls_thread_pool_latency_to_worker",
-          help: "Time from sending the job to the worker and the worker receiving it",
-          buckets: [0.001, 0.003, 0.01, 0.03, 0.1],
-        }),
-        latencyFromWorker: register.histogram({
-          name: "lodestar_bls_thread_pool_latency_from_worker",
-          help: "Time from the worker sending the result and the main thread receiving it",
-          buckets: [0.001, 0.003, 0.01, 0.03, 0.1],
-        }),
       },
-=======
-      signatureDeserializationMainThreadDuration: register.gauge({
-        name: "lodestar_bls_thread_pool_signature_deserialization_main_thread_time_seconds",
-        help: "Total time spent deserializing signatures on main thread",
-      }),
->>>>>>> 18dc0c95
-    },
-
-    // BLS time on single thread mode
-    blsSingleThread: {
-      singleThreadDuration: register.histogram({
-        name: "lodestar_bls_single_thread_time_seconds",
-        help: "Time to verify signatures with single thread mode",
-        buckets: [0],
-      }),
-      timePerSigSet: register.histogram({
-        name: "lodestar_bls_single_thread_time_per_sigset_seconds",
-        help: "Time to verify each sigset with single thread mode",
-        // Time per sig ~0.9ms on good machines
-        buckets: [0.5e-3, 0.75e-3, 1e-3, 1.5e-3, 2e-3, 5e-3],
-      }),
     },
 
     // Sync
