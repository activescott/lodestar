--- conflicted
+++ resolved
@@ -9,11 +9,8 @@
 import type {Components} from "libp2p/components";
 import {prometheusMetrics} from "@libp2p/prometheus-metrics";
 import {Registry} from "prom-client";
-<<<<<<< HEAD
 import {yamux} from "@chainsafe/libp2p-yamux";
-=======
 import {Libp2p} from "../interface.js";
->>>>>>> 992c54f1
 import {createNoise} from "./noise.js";
 
 export interface ILibp2pOptions {
@@ -45,12 +42,7 @@
       peerDiscovery.push(mdns());
     }
   }
-<<<<<<< HEAD
-
-  return await createLibp2p({
-=======
   return (await createLibp2p({
->>>>>>> 992c54f1
     peerId: options.peerId,
     addresses: {
       listen: options.addresses.listen,
@@ -58,14 +50,6 @@
     },
     connectionEncryption: [createNoise()],
     // Reject connections when the server's connection count gets high
-<<<<<<< HEAD
-    transports: [tcp({maxConnections: options.maxConnections})],
-    streamMuxers: [
-      // Cast because yamux.StreamMuxerFactory is different than libp2p.StreamMuxerFactory
-      yamux(),
-      mplex({maxInboundStreams: 256}),
-    ],
-=======
     transports: [
       tcp({
         maxConnections: options.maxConnections,
@@ -75,8 +59,7 @@
         },
       }),
     ],
-    streamMuxers: [mplex({maxInboundStreams: 256})],
->>>>>>> 992c54f1
+    streamMuxers: [yamux(), mplex({maxInboundStreams: 256})],
     peerDiscovery,
     metrics: options.metrics
       ? prometheusMetrics({
