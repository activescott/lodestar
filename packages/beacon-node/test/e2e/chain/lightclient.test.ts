import {expect} from "chai";
import {IChainConfig} from "@lodestar/config";
import {ssz} from "@lodestar/types";
import {fromHexString, toHexString} from "@chainsafe/ssz";
import {TimestampFormatCode} from "@lodestar/utils";
import {EPOCHS_PER_SYNC_COMMITTEE_PERIOD, SLOTS_PER_EPOCH} from "@lodestar/params";
import {Lightclient} from "@lodestar/light-client";
import {computeStartSlotAtEpoch} from "@lodestar/state-transition";
import {LightClientRestTransport} from "@lodestar/light-client/transport";
import {getClient} from "@lodestar/api";
<<<<<<< HEAD
=======
import {ExecutionEngineMock, ZERO_HASH_HEX} from "@lodestar/engine-api-client";
>>>>>>> 429bb370
import {testLogger, LogLevel, TestLoggerOpts} from "../../utils/logger.js";
import {getDevBeaconNode} from "../../utils/node/beacon.js";
import {getAndInitDevValidators} from "../../utils/node/validator.js";
import {ChainEvent, HeadEventData} from "../../../src/chain/index.js";

describe("chain / lightclient", function () {
  /**
   * Max distance between beacon node head and lightclient head
   * If SECONDS_PER_SLOT === 1, there should be some margin for slow blocks,
   * 4 = 4 sec should be good enough.
   */
  const maxLcHeadTrackingDiffSlots = 4;
  const validatorCount = 8;
  const validatorClientCount = 4;
  const targetSyncCommittee = 3;
  /** N sync committee periods + 1 epoch of margin */
  const finalizedEpochToReach = targetSyncCommittee * EPOCHS_PER_SYNC_COMMITTEE_PERIOD + 1;
  /** Given 100% participation the fastest epoch to reach finalization is +2 epochs. -1 for margin */
  const targetSlotToReach = computeStartSlotAtEpoch(finalizedEpochToReach + 2) - 1;
  const restPort = 9000;

  const testParams: Pick<
    IChainConfig,
    // "SECONDS_PER_SLOT" | "ALTAIR_FORK_EPOCH"
    "SECONDS_PER_SLOT" | "ALTAIR_FORK_EPOCH" | "BELLATRIX_FORK_EPOCH" | "TERMINAL_TOTAL_DIFFICULTY"
  > = {
    /* eslint-disable @typescript-eslint/naming-convention */
    SECONDS_PER_SLOT: 1,
    ALTAIR_FORK_EPOCH: 0,
    BELLATRIX_FORK_EPOCH: 1,
    TERMINAL_TOTAL_DIFFICULTY: BigInt(0),
  };

  // Sometimes the machine may slow down and the lightclient head is too old.
  // This is a rare event, with maxLcHeadTrackingDiffSlots = 4, SECONDS_PER_SLOT = 1
  this.retries(2);

  const afterEachCallbacks: (() => Promise<void> | void)[] = [];
  afterEach(async () => {
    while (afterEachCallbacks.length > 0) {
      const callback = afterEachCallbacks.pop();
      if (callback) await callback();
    }
  });

  it("Lightclient track head on server configuration", async function () {
    this.timeout("10 min");

    const executionEngine: ExecutionEngineMock = new ExecutionEngineMock({
      genesisBlockHash: ZERO_HASH_HEX,
    });

    // delay a bit so regular sync sees it's up to date and sync is completed from the beginning
    // also delay to allow bls workers to be transpiled/initialized
    const genesisSlotsDelay = 16;
    const genesisTime = Math.floor(Date.now() / 1000) + genesisSlotsDelay * testParams.SECONDS_PER_SLOT;

    const testLoggerOpts: TestLoggerOpts = {
      logLevel: LogLevel.info,
      timestampFormat: {
        format: TimestampFormatCode.EpochSlot,
        genesisTime,
        slotsPerEpoch: SLOTS_PER_EPOCH,
        secondsPerSlot: testParams.SECONDS_PER_SLOT,
      },
    };

    const loggerNodeA = testLogger("Node", testLoggerOpts);
    const loggerLC = testLogger("LC", {...testLoggerOpts, logLevel: LogLevel.debug});

    const bn = await getDevBeaconNode({
      params: testParams,
      options: {
        sync: {isSingleNode: true},
        network: {allowPublishToZeroPeers: true},
        api: {rest: {enabled: true, api: ["lightclient", "proof"], port: restPort, address: "localhost"}},
        chain: {blsVerifyAllMainThread: true},
        executionEngine: {
          mode: "mock",
          genesisBlockHash: ZERO_HASH_HEX,
        },
      },
      validatorCount: validatorCount * validatorClientCount,
      genesisTime,
      logger: loggerNodeA,
    });

    afterEachCallbacks.push(async () => {
      await bn.close();
    });

    const {validators} = await getAndInitDevValidators({
      node: bn,
      validatorsPerClient: validatorCount,
      validatorClientCount,
      startIndex: 0,
      useRestApi: false,
      testLoggerOpts: {...testLoggerOpts, logLevel: LogLevel.error},
    });

    afterEachCallbacks.push(async () => {
      await Promise.all(validators.map((v) => v.close()));
    });

    // This promise chain does:
    // 1. Wait for the beacon node to emit one head that has a snapshot associated to it
    // 2. Initialize lightclient from that head block root
    // 3. Start lightclient to track head
    // 4. On every new beacon node head, check that the lightclient is following closely
    //   - If too far behind error the test
    //   - If beacon node reaches the finality slot, resolve test
    const promiseUntilHead = new Promise<HeadEventData>((resolve) => {
      bn.chain.emitter.on(ChainEvent.head, async (head) => {
        // Wait for the second slot so syncCommitteeWitness is available
        if (head.slot > 2) {
          resolve(head);
        }
      });
    }).then(async (head) => {
      // Initialize lightclient
      loggerLC.info("Initializing lightclient", {slot: head.slot});
<<<<<<< HEAD

=======
>>>>>>> 429bb370
      const beaconApiUrl = `http://localhost:${restPort}`;
      const api = getClient({baseUrl: beaconApiUrl}, {config: bn.config});
      const lightClientRestTransport = new LightClientRestTransport(api, api.proof.getStateProof);
      const lightclient = await Lightclient.initializeFromCheckpointRoot({
        config: bn.config,
        logger: loggerLC,
        beaconApiUrl: beaconApiUrl,
        genesisData: {
          genesisTime: bn.chain.genesisTime,
          genesisValidatorsRoot: bn.chain.genesisValidatorsRoot as Uint8Array,
        },
        checkpointRoot: fromHexString(head.block),
        transport: lightClientRestTransport,
<<<<<<< HEAD
=======
        executionEngine,
>>>>>>> 429bb370
      });

      afterEachCallbacks.push(async () => {
        lightclient.stop();
      });

      loggerLC.info("Initialized lightclient", {headSlot: lightclient.getHead().slot});
      lightclient.start();

      return new Promise<void>((resolve, reject) => {
        bn.chain.emitter.on(ChainEvent.head, async (head) => {
          try {
            // Test fetching proofs
            const {proof, header} = await lightclient.getHeadStateProof([["latestBlockHeader", "bodyRoot"]]);
            const stateRootHex = toHexString(header.stateRoot);
            const lcHeadState = bn.chain.stateCache.get(stateRootHex);
            if (!lcHeadState) {
              throw Error(`LC head state not in cache ${stateRootHex}`);
            }

            const stateLcFromProof = ssz.altair.BeaconState.createFromProof(proof, header.stateRoot as Uint8Array);
            expect(toHexString(stateLcFromProof.latestBlockHeader.bodyRoot)).to.equal(
              toHexString(lcHeadState.latestBlockHeader.bodyRoot),
              `Recovered 'latestBlockHeader.bodyRoot' from state ${stateRootHex} not correct`
            );

            // Stop test if reached target head slot
            const lcHeadSlot = lightclient.getHead().slot;
            if (head.slot - lcHeadSlot > maxLcHeadTrackingDiffSlots) {
              throw Error(`Lightclient head ${lcHeadSlot} is too far behind the beacon node ${head.slot}`);
            } else if (head.slot > targetSlotToReach) {
              expect(executionEngine.validBlocks).to.be.above(0, "No valid blocks in execution engine");
              resolve();
            }
          } catch (e) {
            reject(e);
          }
        });
      });
    });

    const promiseTillFinalization = new Promise<void>((resolve) => {
      bn.chain.emitter.on(ChainEvent.finalized, (checkpoint) => {
        loggerNodeA.info("Node A emitted finalized checkpoint event", {epoch: checkpoint.epoch});
        if (checkpoint.epoch >= finalizedEpochToReach) {
          resolve();
        }
      });
    });

    await Promise.all([promiseUntilHead, promiseTillFinalization]);

    const headSummary = bn.chain.forkChoice.getHead();
    const head = await bn.db.block.get(fromHexString(headSummary.blockRoot));
    if (!head) throw Error("First beacon node has no head block");
  });
});<|MERGE_RESOLUTION|>--- conflicted
+++ resolved
@@ -8,10 +8,7 @@
 import {computeStartSlotAtEpoch} from "@lodestar/state-transition";
 import {LightClientRestTransport} from "@lodestar/light-client/transport";
 import {getClient} from "@lodestar/api";
-<<<<<<< HEAD
-=======
 import {ExecutionEngineMock, ZERO_HASH_HEX} from "@lodestar/engine-api-client";
->>>>>>> 429bb370
 import {testLogger, LogLevel, TestLoggerOpts} from "../../utils/logger.js";
 import {getDevBeaconNode} from "../../utils/node/beacon.js";
 import {getAndInitDevValidators} from "../../utils/node/validator.js";
@@ -133,10 +130,6 @@
     }).then(async (head) => {
       // Initialize lightclient
       loggerLC.info("Initializing lightclient", {slot: head.slot});
-<<<<<<< HEAD
-
-=======
->>>>>>> 429bb370
       const beaconApiUrl = `http://localhost:${restPort}`;
       const api = getClient({baseUrl: beaconApiUrl}, {config: bn.config});
       const lightClientRestTransport = new LightClientRestTransport(api, api.proof.getStateProof);
@@ -150,10 +143,7 @@
         },
         checkpointRoot: fromHexString(head.block),
         transport: lightClientRestTransport,
-<<<<<<< HEAD
-=======
         executionEngine,
->>>>>>> 429bb370
       });
 
       afterEachCallbacks.push(async () => {
