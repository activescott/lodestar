{
  "name": "@chainsafe/bls",
  "version": "0.2.1",
  "description": "Implementation of bls signature verification for ethereum 2.0",
  "main": "lib/index.js",
  "types": "lib/index.d.ts",
  "homepage": "https://github.com/chainsafe/lodestar",
  "author": "ChainSafe Systems",
  "license": "Apache-2.0",
  "files": [
    "lib/**/*.js",
    "lib/**/*.js.map",
    "lib/**/*.d.ts"
  ],
  "keywords": [
    "ethereum",
    "serenity",
    "signature verification",
    "bls"
  ],
  "scripts": {
    "clean": "rm -rf lib && rm -rf dist && rm -f tsconfig.tsbuildinfo",
    "build": "yarn build-lib && yarn build-types",
    "build:release": "yarn clean && yarn build && yarn build-web",
    "build-lib": "babel src -x .ts -d lib",
    "build-types": "tsc --declaration --project tsconfig.build.json --incremental --outDir lib --emitDeclarationOnly",
    "build-web": "webpack --mode production --entry ./lib/web.js --output ./dist/bls.min.js",
    "check-types": "tsc --noEmit",
    "lint": "eslint --color --ext .ts src/",
    "lint:fix": "yarn run lint --fix",
    "pretest": "yarn check-types",
    "prepublishOnly": "yarn build",
    "test:web:unit": "karma start",
    "test:node:unit": "nyc --cache-dir .nyc_output/.cache -r lcov -e .ts mocha --colors -r ts-node/register 'test/unit/**/*.test.ts' && nyc report",
    "test:unit": "yarn run test:node:unit && yarn run test:web:unit",
    "test": "yarn test:unit",
    "coverage": "codecov -F bls",
    "benchmark": "node -r ./.babel-register test/benchmarks"
  },
  "dependencies": {
    "@chainsafe/bls-keygen": "^0.0.2",
<<<<<<< HEAD
    "@chainsafe/eth2-bls-wasm": "^0.2.0",
=======
    "@chainsafe/eth2-bls-wasm": "^0.2.1",
    "@chainsafe/eth2.0-types": "^0.2.0",
>>>>>>> 0b5b9360
    "assert": "^1.4.1"
  },
  "devDependencies": {
    "@chainsafe/benchmark-utils": "^0.1.0",
    "js-sha256": "^0.9.0",
    "js-yaml": "^3.13.1",
    "karma": "^4.4.1",
    "karma-chai": "^0.1.0",
    "karma-chrome-launcher": "^3.1.0",
    "karma-cli": "^2.0.0",
    "karma-mocha": "^1.3.0",
    "karma-spec-reporter": "^0.0.32",
    "karma-webpack": "^4.0.2",
    "ts-loader": "^6.2.1",
    "webpack": "^4.30.0",
    "webpack-cli": "^3.3.2"
  }
}<|MERGE_RESOLUTION|>--- conflicted
+++ resolved
@@ -39,12 +39,7 @@
   },
   "dependencies": {
     "@chainsafe/bls-keygen": "^0.0.2",
-<<<<<<< HEAD
-    "@chainsafe/eth2-bls-wasm": "^0.2.0",
-=======
     "@chainsafe/eth2-bls-wasm": "^0.2.1",
-    "@chainsafe/eth2.0-types": "^0.2.0",
->>>>>>> 0b5b9360
     "assert": "^1.4.1"
   },
   "devDependencies": {
