--- conflicted
+++ resolved
@@ -1,10 +1,6 @@
 {
   "name": "@lodestar/db",
-<<<<<<< HEAD
-  "version": "1.9.2",
-=======
   "version": "1.10.0",
->>>>>>> 108b8ed9
   "description": "DB modules of Lodestar",
   "author": "ChainSafe Systems",
   "homepage": "https://github.com/ChainSafe/lodestar#readme",
@@ -42,22 +38,13 @@
   },
   "dependencies": {
     "@chainsafe/ssz": "^0.10.2",
-<<<<<<< HEAD
-    "@lodestar/config": "^1.9.2",
-    "@lodestar/utils": "^1.9.2",
-=======
     "@lodestar/config": "^1.10.0",
     "@lodestar/utils": "^1.10.0",
->>>>>>> 108b8ed9
     "@types/levelup": "^4.3.3",
     "it-all": "^3.0.2",
     "level": "^8.0.0"
   },
   "devDependencies": {
-<<<<<<< HEAD
-    "@lodestar/logger": "^1.9.2"
-=======
     "@lodestar/logger": "^1.10.0"
->>>>>>> 108b8ed9
   }
 }