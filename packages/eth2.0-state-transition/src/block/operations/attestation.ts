/**
 * @module chain/stateTransition/block
 */

import assert from "assert";
import {equals} from "@chainsafe/ssz";

import {Attestation, BeaconState, PendingAttestation,} from "@chainsafe/eth2.0-types";
import {IBeaconConfig} from "@chainsafe/eth2.0-config";

import {
  getBeaconProposerIndex,
  getBeaconCommittee,
  getCurrentEpoch,
  getIndexedAttestation,
  getPreviousEpoch,
  isValidIndexedAttestation,
  getCommitteeCountAtSlot,
} from "../../util";

// See https://github.com/ethereum/eth2.0-specs/blob/v0.8.1/specs/core/0_beacon-chain.md#attestations

export function processAttestation(
  config: IBeaconConfig,
  state: BeaconState,
  attestation: Attestation,
  verifySignature = true
): void {
  const currentEpoch = getCurrentEpoch(config, state);
  const previousEpoch = getPreviousEpoch(config, state);
  const data = attestation.data;
  assert(data.index < getCommitteeCountAtSlot(config, state, data.slot));
  assert(data.target.epoch === previousEpoch || data.target.epoch === currentEpoch);

  const committee = getBeaconCommittee(config, state, data.slot, data.index);
  assert(
    attestation.aggregationBits.bitLength === committee.length
  );

  // Cache pending attestation
  const pendingAttestation: PendingAttestation = {
    data: data,
    aggregationBits: attestation.aggregationBits,
    inclusionDelay: state.slot - data.slot,
    proposerIndex: getBeaconProposerIndex(config, state),
  };

  if (data.target.epoch === currentEpoch) {
<<<<<<< HEAD
    assert(equals(data.source, state.currentJustifiedCheckpoint, config.types.Checkpoint));
    state.currentEpochAttestations.push(pendingAttestation);
  } else {
    assert(equals(data.source, state.previousJustifiedCheckpoint, config.types.Checkpoint));
    state.previousEpochAttestations.push(pendingAttestation);
  }

=======
    assert(equals(config.types.Checkpoint, data.source, state.currentJustifiedCheckpoint));
    parentCrosslink = state.currentCrosslinks[data.crosslink.shard];
    state.currentEpochAttestations.push(pendingAttestation);
  } else {
    assert(equals(config.types.Checkpoint, data.source, state.previousJustifiedCheckpoint));
    parentCrosslink = state.previousCrosslinks[data.crosslink.shard];
    state.previousEpochAttestations.push(pendingAttestation);
  }

  // Check crosslink against expected parent crosslink
  assert(data.crosslink.parentRoot.equals(hashTreeRoot(config.types.Crosslink, parentCrosslink)));
  assert(data.crosslink.startEpoch == parentCrosslink.endEpoch);
  assert(data.crosslink.endEpoch == Math.min(
    data.target.epoch,
    parentCrosslink.endEpoch + config.params.MAX_EPOCHS_PER_CROSSLINK
  ));
  assert(data.crosslink.dataRoot.equals(ZERO_HASH)); // [to be removed in phase 1]
>>>>>>> ebb93de9
  // Check signature
  assert(isValidIndexedAttestation(config, state, getIndexedAttestation(config, state, attestation), verifySignature));
}<|MERGE_RESOLUTION|>--- conflicted
+++ resolved
@@ -46,33 +46,13 @@
   };
 
   if (data.target.epoch === currentEpoch) {
-<<<<<<< HEAD
-    assert(equals(data.source, state.currentJustifiedCheckpoint, config.types.Checkpoint));
+    assert(equals(config.types.Checkpoint, data.source, state.currentJustifiedCheckpoint));
     state.currentEpochAttestations.push(pendingAttestation);
   } else {
-    assert(equals(data.source, state.previousJustifiedCheckpoint, config.types.Checkpoint));
+    assert(equals(config.types.Checkpoint, data.source, state.previousJustifiedCheckpoint));
     state.previousEpochAttestations.push(pendingAttestation);
   }
 
-=======
-    assert(equals(config.types.Checkpoint, data.source, state.currentJustifiedCheckpoint));
-    parentCrosslink = state.currentCrosslinks[data.crosslink.shard];
-    state.currentEpochAttestations.push(pendingAttestation);
-  } else {
-    assert(equals(config.types.Checkpoint, data.source, state.previousJustifiedCheckpoint));
-    parentCrosslink = state.previousCrosslinks[data.crosslink.shard];
-    state.previousEpochAttestations.push(pendingAttestation);
-  }
-
-  // Check crosslink against expected parent crosslink
-  assert(data.crosslink.parentRoot.equals(hashTreeRoot(config.types.Crosslink, parentCrosslink)));
-  assert(data.crosslink.startEpoch == parentCrosslink.endEpoch);
-  assert(data.crosslink.endEpoch == Math.min(
-    data.target.epoch,
-    parentCrosslink.endEpoch + config.params.MAX_EPOCHS_PER_CROSSLINK
-  ));
-  assert(data.crosslink.dataRoot.equals(ZERO_HASH)); // [to be removed in phase 1]
->>>>>>> ebb93de9
   // Check signature
   assert(isValidIndexedAttestation(config, state, getIndexedAttestation(config, state, attestation), verifySignature));
 }