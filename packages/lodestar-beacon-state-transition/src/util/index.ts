--- conflicted
+++ resolved
@@ -21,9 +21,6 @@
 export * from "./slot";
 export * from "./activation";
 export * from "./shuffle";
-<<<<<<< HEAD
+export * from "./genesis";
 
-export type BeaconState = phase0.BeaconState | lightclient.BeaconState;
-=======
-export * from "./genesis";
->>>>>>> 820a0a20
+export type BeaconState = phase0.BeaconState | lightclient.BeaconState;