import fs from "fs";
import path from "path";
import {promisify} from "util";
import rimraf from "rimraf";
import {join} from "path";
import {initBLS} from "@chainsafe/bls";
<<<<<<< HEAD
import {IDiscv5DiscoveryInputOptions} from "@chainsafe/discv5";
import {BeaconNode} from "@chainsafe/lodestar/lib/node";
import {createNodeJsLibp2p} from "@chainsafe/lodestar/lib/network/nodejs";
import {WinstonLogger} from "@chainsafe/lodestar-utils";
import {getInteropValidator} from "../validator/utils/interop/validator";
import {Validator} from "@chainsafe/lodestar-validator/lib";
import {initDevState, storeSSZState} from "@chainsafe/lodestar/lib/node/utils/state";
import {BeaconDb} from "@chainsafe/lodestar/lib/db";
import {LevelDbController} from "@chainsafe/lodestar-db";
import {initStateFromAnchorState} from "@chainsafe/lodestar/lib/chain";
import {getValidatorApiClient} from "./utils/validator";
import {mergeConfigOptions} from "../../config/beacon";
import {getBeaconConfig} from "../../util";
import {getBeaconPaths} from "../beacon/paths";
import {onGracefulShutdown} from "../../util/process";
import {createEnr, createPeerId} from "../../network";
import {IGlobalArgs} from "../../options";
import {IDevArgs} from "./options";
=======
import {BeaconNode} from "@chainsafe/lodestar";
import {createNodeJsLibp2p} from "@chainsafe/lodestar/lib/network/nodejs";
import {WinstonLogger} from "@chainsafe/lodestar-utils";
import {Validator} from "@chainsafe/lodestar-validator/lib";
import {initDevChain, storeSSZState} from "@chainsafe/lodestar/lib/node/utils/state";
import {createEnr, createPeerId} from "../../config";
import {IGlobalArgs} from "../../options";
import {mkdir, YargsError} from "../../util";
import rimraf from "rimraf";
import {IDevArgs} from "./options";
import {getInteropValidator} from "../validator/utils/interop/validator";
import {getValidatorApiClient} from "./utils/validator";
import {onGracefulShutdown} from "../../util/process";
import {initializeOptionsAndConfig} from "../init/handler";
import {defaultRootDir} from "../../paths/global";

/* eslint-disable no-console */
>>>>>>> 74e8e3e6

/**
 * Run a beacon node
 */
export async function devHandler(args: IDevArgs & IGlobalArgs): Promise<void> {
  await initBLS();

  const {beaconNodeOptions, config} = await initializeOptionsAndConfig(args);

  // ENR setup
  const peerId = await createPeerId();
  const enr = createEnr(peerId);
  beaconNodeOptions.set({network: {discv5: {enr}}});

  // Custom paths different than regular beacon, validator paths
  const rootDir = path.join(args.rootDir || defaultRootDir, "dev");
  const chainDir = path.join(rootDir, "beacon");
  const validatorsDir = path.join(rootDir, "validators");
  const dbPath = path.join(chainDir, "db-" + peerId.toB58String());
  const genesisStateFilePath = path.join(rootDir, "genesis.ssz");

  mkdir(chainDir);
  mkdir(validatorsDir);

  // TODO: Rename db.name to db.path or db.location
  beaconNodeOptions.set({db: {name: dbPath}});
  const options = beaconNodeOptions.getWithDefaults();

<<<<<<< HEAD
  const db = new BeaconDb({config, controller: new LevelDbController(options.db, {logger})});
  await db.start();

  let anchorState;
  if (options.genesisValidators) {
    anchorState = await initDevState(config, db, options.genesisValidators);
    storeSSZState(config, anchorState, join(options.rootDir, "dev", "genesis.ssz"));
  } else if (options.genesisStateFile) {
    anchorState = await initStateFromAnchorState(
      config,
      db,
      logger,
      config.types.BeaconState.tree.deserialize(
        await fs.promises.readFile(join(options.rootDir, options.genesisStateFile))
      )
    );
  } else {
    throw new Error("Unable to start node: no available genesis state");
=======
  // BeaconNode setup
  const libp2p = await createNodeJsLibp2p(peerId, options.network);
  const logger = new WinstonLogger();
  const node = new BeaconNode(options, {config, libp2p, logger});

  if (args.genesisValidators) {
    console.log(`Initializing dev chain with ${args.genesisValidators} genesisValidators`);
    const state = await initDevChain(node, args.genesisValidators);
    storeSSZState(node.config, state, genesisStateFilePath);
  } else if (args.genesisStateFile) {
    console.log(`Loading genesis state from ${args.genesisStateFile}`);
    await node.chain.initializeBeaconChain(
      config.types.BeaconState.tree.deserialize(await fs.promises.readFile(args.genesisStateFile))
    );
  } else {
    throw new YargsError("Must use genesisValidators or genesisStateFile arg");
>>>>>>> 74e8e3e6
  }

  const validators: Validator[] = [];

  const node = await BeaconNode.init({
    opts: options,
    config,
    db,
    logger,
    libp2p,
    anchorState,
  });

  onGracefulShutdown(async () => {
<<<<<<< HEAD
    await Promise.all([
      Promise.all(validators.map((v) => v.stop())),
      node.close(),
      async () => {
        if (options.reset) {
          logger.info("Cleaning db directories");
          await promisify(rimraf)(chainDir);
          await promisify(rimraf)(validatorsDir);
        }
      },
    ]);
  }, logger.info.bind(logger));

  if (options.startValidators) {
    const range = options.startValidators.split(":").map((s) => parseInt(s));
    const api = getValidatorApiClient(options.server, logger, node);
    validators = Array.from({length: range[1] + range[0]}, (v, i) => i + range[0]).map((index) => {
      return getInteropValidator(
        node.config,
        validatorsDir,
        {
          api,
          logger,
        },
        index
      );
    });
    validators.forEach((v) => v.start());
=======
    await Promise.all([Promise.all(validators.map((v) => v.stop())), node.stop()]);
    if (args.reset) {
      logger.info("Cleaning db directories");
      await promisify(rimraf)(chainDir);
      await promisify(rimraf)(validatorsDir);
    }
  }, logger.info.bind(logger));

  await node.start();

  if (args.startValidators) {
    const [fromIndex, toIndex] = args.startValidators.split(":").map((s) => parseInt(s));
    const api = getValidatorApiClient(args.server, logger, node);
    for (let i = fromIndex; i < toIndex; i++) {
      validators.push(getInteropValidator(node.config, validatorsDir, {api, logger}, i));
    }
    await Promise.all(validators.map((validator) => validator.start()));
>>>>>>> 74e8e3e6
  }
}<|MERGE_RESOLUTION|>--- conflicted
+++ resolved
@@ -4,8 +4,6 @@
 import rimraf from "rimraf";
 import {join} from "path";
 import {initBLS} from "@chainsafe/bls";
-<<<<<<< HEAD
-import {IDiscv5DiscoveryInputOptions} from "@chainsafe/discv5";
 import {BeaconNode} from "@chainsafe/lodestar/lib/node";
 import {createNodeJsLibp2p} from "@chainsafe/lodestar/lib/network/nodejs";
 import {WinstonLogger} from "@chainsafe/lodestar-utils";
@@ -16,32 +14,13 @@
 import {LevelDbController} from "@chainsafe/lodestar-db";
 import {initStateFromAnchorState} from "@chainsafe/lodestar/lib/chain";
 import {getValidatorApiClient} from "./utils/validator";
-import {mergeConfigOptions} from "../../config/beacon";
-import {getBeaconConfig} from "../../util";
-import {getBeaconPaths} from "../beacon/paths";
 import {onGracefulShutdown} from "../../util/process";
-import {createEnr, createPeerId} from "../../network";
+import {createEnr, createPeerId} from "../../config";
 import {IGlobalArgs} from "../../options";
 import {IDevArgs} from "./options";
-=======
-import {BeaconNode} from "@chainsafe/lodestar";
-import {createNodeJsLibp2p} from "@chainsafe/lodestar/lib/network/nodejs";
-import {WinstonLogger} from "@chainsafe/lodestar-utils";
-import {Validator} from "@chainsafe/lodestar-validator/lib";
-import {initDevChain, storeSSZState} from "@chainsafe/lodestar/lib/node/utils/state";
-import {createEnr, createPeerId} from "../../config";
-import {IGlobalArgs} from "../../options";
-import {mkdir, YargsError} from "../../util";
-import rimraf from "rimraf";
-import {IDevArgs} from "./options";
-import {getInteropValidator} from "../validator/utils/interop/validator";
-import {getValidatorApiClient} from "./utils/validator";
-import {onGracefulShutdown} from "../../util/process";
 import {initializeOptionsAndConfig} from "../init/handler";
+import {mkdir} from "../../util";
 import {defaultRootDir} from "../../paths/global";
-
-/* eslint-disable no-console */
->>>>>>> 74e8e3e6
 
 /**
  * Run a beacon node
@@ -61,7 +40,6 @@
   const chainDir = path.join(rootDir, "beacon");
   const validatorsDir = path.join(rootDir, "validators");
   const dbPath = path.join(chainDir, "db-" + peerId.toB58String());
-  const genesisStateFilePath = path.join(rootDir, "genesis.ssz");
 
   mkdir(chainDir);
   mkdir(validatorsDir);
@@ -70,43 +48,26 @@
   beaconNodeOptions.set({db: {name: dbPath}});
   const options = beaconNodeOptions.getWithDefaults();
 
-<<<<<<< HEAD
+  // BeaconNode setup
+  const libp2p = await createNodeJsLibp2p(peerId, options.network);
+  const logger = new WinstonLogger();
+
   const db = new BeaconDb({config, controller: new LevelDbController(options.db, {logger})});
   await db.start();
 
   let anchorState;
-  if (options.genesisValidators) {
-    anchorState = await initDevState(config, db, options.genesisValidators);
-    storeSSZState(config, anchorState, join(options.rootDir, "dev", "genesis.ssz"));
-  } else if (options.genesisStateFile) {
+  if (args.genesisValidators) {
+    anchorState = await initDevState(config, db, args.genesisValidators);
+    storeSSZState(config, anchorState, join(args.rootDir, "dev", "genesis.ssz"));
+  } else if (args.genesisStateFile) {
     anchorState = await initStateFromAnchorState(
       config,
       db,
       logger,
-      config.types.BeaconState.tree.deserialize(
-        await fs.promises.readFile(join(options.rootDir, options.genesisStateFile))
-      )
+      config.types.BeaconState.tree.deserialize(await fs.promises.readFile(join(args.rootDir, args.genesisStateFile)))
     );
   } else {
     throw new Error("Unable to start node: no available genesis state");
-=======
-  // BeaconNode setup
-  const libp2p = await createNodeJsLibp2p(peerId, options.network);
-  const logger = new WinstonLogger();
-  const node = new BeaconNode(options, {config, libp2p, logger});
-
-  if (args.genesisValidators) {
-    console.log(`Initializing dev chain with ${args.genesisValidators} genesisValidators`);
-    const state = await initDevChain(node, args.genesisValidators);
-    storeSSZState(node.config, state, genesisStateFilePath);
-  } else if (args.genesisStateFile) {
-    console.log(`Loading genesis state from ${args.genesisStateFile}`);
-    await node.chain.initializeBeaconChain(
-      config.types.BeaconState.tree.deserialize(await fs.promises.readFile(args.genesisStateFile))
-    );
-  } else {
-    throw new YargsError("Must use genesisValidators or genesisStateFile arg");
->>>>>>> 74e8e3e6
   }
 
   const validators: Validator[] = [];
@@ -121,37 +82,7 @@
   });
 
   onGracefulShutdown(async () => {
-<<<<<<< HEAD
-    await Promise.all([
-      Promise.all(validators.map((v) => v.stop())),
-      node.close(),
-      async () => {
-        if (options.reset) {
-          logger.info("Cleaning db directories");
-          await promisify(rimraf)(chainDir);
-          await promisify(rimraf)(validatorsDir);
-        }
-      },
-    ]);
-  }, logger.info.bind(logger));
-
-  if (options.startValidators) {
-    const range = options.startValidators.split(":").map((s) => parseInt(s));
-    const api = getValidatorApiClient(options.server, logger, node);
-    validators = Array.from({length: range[1] + range[0]}, (v, i) => i + range[0]).map((index) => {
-      return getInteropValidator(
-        node.config,
-        validatorsDir,
-        {
-          api,
-          logger,
-        },
-        index
-      );
-    });
-    validators.forEach((v) => v.start());
-=======
-    await Promise.all([Promise.all(validators.map((v) => v.stop())), node.stop()]);
+    await Promise.all([Promise.all(validators.map((v) => v.stop())), node.close()]);
     if (args.reset) {
       logger.info("Cleaning db directories");
       await promisify(rimraf)(chainDir);
@@ -159,15 +90,12 @@
     }
   }, logger.info.bind(logger));
 
-  await node.start();
-
   if (args.startValidators) {
-    const [fromIndex, toIndex] = args.startValidators.split(":").map((s) => parseInt(s));
+    const [fromIndex, toIndex] = args.startValidators!.split(":").map((s) => parseInt(s));
     const api = getValidatorApiClient(args.server, logger, node);
     for (let i = fromIndex; i < toIndex; i++) {
       validators.push(getInteropValidator(node.config, validatorsDir, {api, logger}, i));
     }
     await Promise.all(validators.map((validator) => validator.start()));
->>>>>>> 74e8e3e6
   }
 }