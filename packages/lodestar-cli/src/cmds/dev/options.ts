--- conflicted
+++ resolved
@@ -1,6 +1,7 @@
-<<<<<<< HEAD
 import {ICliCommandOptions} from "../../util";
 import {beaconOptions, IBeaconArgs} from "../beacon/options";
+import {Options} from "yargs";
+import defaultOptions from "@chainsafe/lodestar/lib/node/options";
 
 interface IDevOwnArgs {
   genesisValidators?: number;
@@ -8,57 +9,6 @@
   reset?: boolean;
   server: string;
 }
-=======
-import {Options} from "yargs";
-import {IGlobalArgs} from "../../options";
-import {beaconOptions, IBeaconOptions} from "../beacon/options";
-import defaultOptions from "@chainsafe/lodestar/lib/node/options";
-
-export const devRunOptions = {
-  ...beaconOptions,
-
-  "sync.minPeers": {
-    type: "number",
-    default: 0,
-    group: "sync",
-  } as Options,
-
-  "network.maxPeers": {
-    type: "number",
-    defaultDescription: String(defaultOptions.network.maxPeers),
-    default: 0,
-    group: "network",
-  } as Options,
-
-  "eth1.enabled": {
-    type: "boolean",
-    default: false,
-    group: "eth1",
-  } as Options,
-
-  preset: {
-    description: "Specifies the default eth2 spec type",
-    choices: ["mainnet", "minimal"],
-    default: "minimal",
-    type: "string"
-  } as Options,
-
-  "api.rest.enabled": {
-    alias: ["api.enabled"],
-    type: "boolean",
-    default: true,
-    defaultDescription: String(defaultOptions.api.rest.enabled),
-    group: "api",
-  } as Options,
-
-  "validator.beaconUrl": {
-    description: "To delete chain and validator directories. Pass 'memory' for in memory communication",
-    type: "string",
-    group: "validator",
-    default: "http://localhost:9596",
-    requiresArg: false
-  } as Options,
->>>>>>> 096ea27a
 
 const devOwnOptions: ICliCommandOptions<IDevOwnArgs> = {
   genesisValidators: {
@@ -89,28 +39,28 @@
 
 export const devOptions = {
   ...beaconOptions,
-  ...devOwnOptions
+  ...devOwnOptions,
+
+  "sync.minPeers": {
+    type: "number",
+    default: 0,
+    group: "sync",
+  } as Options,
+
+  "network.maxPeers": {
+    type: "number",
+    defaultDescription: String(defaultOptions.network.maxPeers),
+    default: 0,
+    group: "network",
+  } as Options,
+
+  "eth1.enabled": {
+    type: "boolean",
+    default: false,
+    group: "eth1",
+  } as Options,
 };
 
-<<<<<<< HEAD
 export type IDevArgs =
   IBeaconArgs &
-  IDevOwnArgs;
-=======
-export type IDevOptions =
-  IGlobalArgs &
-  IBeaconOptions &
-  {
-    sync: {
-      minPeers?: number;
-    };
-    validator: {
-      beaconUrl?: string;
-    };
-    dev: {
-      genesisValidators?: number;
-      startValidators?: string;
-      reset?: boolean;
-    };
-  };
->>>>>>> 096ea27a
+  IDevOwnArgs;