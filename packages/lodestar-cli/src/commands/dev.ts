--- conflicted
+++ resolved
@@ -142,14 +142,9 @@
     if (options.genesisState) {
       state = quickStartOptionToState(config, tree, options.genesisState);
     } else if (options.genesisTime && options.validatorCount) {
-<<<<<<< HEAD
       logger.info("Starting node with genesisTime "
           +`${parseInt(options.genesisTime)} (${new Date(parseInt(options.genesisTime) * 1000)}) and `
           +`${options.validatorCount} validators.`);
-=======
-      logger.info(`Starting node with genesisTime ${new Date(parseInt(options.genesisTime) * 1000)} and \
-       ${options.validatorCount} validators.`);
->>>>>>> 1db85384
       state = quickStartState(config, tree, parseInt(options.genesisTime), parseInt(options.validatorCount));
     } else {
       throw new Error("Missing either --quickstart or --genesisTime and --validatorCount flag");
