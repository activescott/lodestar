--- conflicted
+++ resolved
@@ -7,16 +7,9 @@
   BLSPubkey,
   BLSSignature,
   CommitteeIndex,
-<<<<<<< HEAD
-  Epoch,
-  Slot,
-  ValidatorDuty,
-  SignedBeaconBlock,
-=======
   Epoch, ProposerDuty,
   SignedBeaconBlock,
   Slot
->>>>>>> 57b53f5d
 } from "@chainsafe/lodestar-types";
 
 export interface IValidatorApi {
