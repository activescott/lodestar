--- conflicted
+++ resolved
@@ -92,11 +92,7 @@
     "lodestar-validator": "./bin/lodestar-validator"
   },
   "devDependencies": {
-<<<<<<< HEAD
     "@chainsafe/eth2.0-spec-test-util": "0.4.0",
-=======
-    "@chainsafe/eth2.0-spec-test-util": "0.3.6",
->>>>>>> 000ba416
     "@polkadot/ts": "^0.1.57",
     "@types/bn.js": "^4.11.4",
     "@types/chai": "^4.1.7",
