--- conflicted
+++ resolved
@@ -49,13 +49,12 @@
         });
       }
 
-<<<<<<< HEAD
-      const currentSlot = clock.currentSlot;
-      if (blockSlot > currentSlot) {
+      const currentSlotWithGossipDisparity = clock.currentSlotWithGossipDisparity;
+      if (blockSlot > currentSlotWithGossipDisparity) {
         throw new BlockError({
           code: BlockErrorCode.FUTURE_SLOT,
           blockSlot,
-          currentSlot,
+          currentSlot: currentSlotWithGossipDisparity,
           job,
         });
       }
@@ -72,17 +71,6 @@
       if (e instanceof BlockError) {
         throw e;
       }
-=======
-    const currentSlotWithGossipDisparity = clock.currentSlotWithGossipDisparity;
-    if (blockSlot > currentSlotWithGossipDisparity) {
-      throw new BlockError({
-        code: BlockErrorCode.FUTURE_SLOT,
-        blockSlot,
-        currentSlot: currentSlotWithGossipDisparity,
-        job,
-      });
-    }
->>>>>>> be5de8fd
 
       throw new BlockError({
         code: BlockErrorCode.BEACON_CHAIN_ERROR,
