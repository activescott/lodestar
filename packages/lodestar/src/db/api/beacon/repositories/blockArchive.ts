import {Root, SignedBeaconBlock, Slot} from "@chainsafe/eth2.0-types";
import {IBeaconConfig} from "@chainsafe/eth2.0-config";
import {BulkRepository} from "../repository";
import {IDatabaseController} from "../../../controller";
import {Bucket, encodeKey} from "../../../schema";
<<<<<<< HEAD
import {deserialize, serialize} from "@chainsafe/ssz";
=======
>>>>>>> af0d8200

/**
 * Stores finalized blocks. Block slot is identifier.
 */
export class BlockArchiveRepository extends BulkRepository<SignedBeaconBlock> {

  public constructor(
    config: IBeaconConfig,
    db: IDatabaseController
  ) {
    super(config, db, Bucket.blockArchive, config.types.SignedBeaconBlock);
  }

  public async getByRoot(root: Root): Promise<SignedBeaconBlock|null> {
    return this.get(
      await this.db.get(encodeKey(Bucket.blockRootRefs, root))
    );
  }

  public async addMany(blocks: SignedBeaconBlock[]): Promise<void> {
    await this.db.batchPut(
      blocks.map((block) => ({
        key: encodeKey(this.bucket, this.getId(block)),
        value: serialize(this.type, block)
      }))
    );
  }

  public getId(value: SignedBeaconBlock): Slot {
    return value.message.slot;
  }

  public async getAllBetween(
    lowerLimit: number | null,
    upperLimit: number | null,
    step: number | null = 1
  ): Promise<SignedBeaconBlock[]> {
    const safeLowerLimit = lowerLimit || Buffer.alloc(0);
    const safeUpperLimit = upperLimit || Number.MAX_SAFE_INTEGER;
    const data = await this.db.search({
      gt: encodeKey(this.bucket, safeLowerLimit),
      lt: encodeKey(this.bucket, safeUpperLimit),
    });
    const processedData = (data || [])
      .map((datum) => this.type.deserialize(datum))
      .filter(signedBlock => {
        if (step !== null && typeof safeLowerLimit === "number") {
          return signedBlock.message.slot >= safeLowerLimit && (signedBlock.message.slot - safeLowerLimit) % step === 0;
        } else {
          return true;
        }
      });
    return processedData;
  }
}<|MERGE_RESOLUTION|>--- conflicted
+++ resolved
@@ -3,10 +3,6 @@
 import {BulkRepository} from "../repository";
 import {IDatabaseController} from "../../../controller";
 import {Bucket, encodeKey} from "../../../schema";
-<<<<<<< HEAD
-import {deserialize, serialize} from "@chainsafe/ssz";
-=======
->>>>>>> af0d8200
 
 /**
  * Stores finalized blocks. Block slot is identifier.
@@ -30,7 +26,7 @@
     await this.db.batchPut(
       blocks.map((block) => ({
         key: encodeKey(this.bucket, this.getId(block)),
-        value: serialize(this.type, block)
+        value: this.type.serialize(block)
       }))
     );
   }
@@ -50,7 +46,7 @@
       gt: encodeKey(this.bucket, safeLowerLimit),
       lt: encodeKey(this.bucket, safeUpperLimit),
     });
-    const processedData = (data || [])
+    return (data || [])
       .map((datum) => this.type.deserialize(datum))
       .filter(signedBlock => {
         if (step !== null && typeof safeLowerLimit === "number") {
@@ -59,6 +55,5 @@
           return true;
         }
       });
-    return processedData;
   }
 }