/**
 * @module network
 */
import {EventEmitter} from "events";
import LibP2p from "libp2p";
import {pipe} from "it-pipe";
import {
  BeaconBlocksByRangeRequest,
  BeaconBlocksByRootRequest,
  Goodbye,
  Metadata,
  Ping,
  RequestBody,
  ResponseBody,
  SignedBeaconBlock,
  Status,
} from "@chainsafe/lodestar-types";
import {IBeaconConfig} from "@chainsafe/lodestar-config";
import {Method, ReqRespEncoding, RequestId, RESP_TIMEOUT, RpcResponseStatus, TTFB_TIMEOUT} from "../constants";
import {ILogger} from "@chainsafe/lodestar-utils/lib/logger";
import {duplex as abortDuplex} from "abortable-iterator";
import AbortController from "abort-controller";
import {
  createResponseEvent,
  createRpcProtocol,
  eth2ResponseTimer,
  isRequestOnly,
  isRequestSingleChunk,
  randomRequestId,
  dialProtocol,
} from "./util";
import {IReqResp, ReqEventEmitter, RespEventEmitter, ResponseCallbackFn} from "./interface";
import {INetworkOptions} from "./options";
import PeerId from "peer-id";
import {RpcError} from "./error";
import {eth2RequestDecode, eth2RequestEncode} from "./encoders/request";
import {encodeP2pErrorMessage, eth2ResponseDecode, eth2ResponseEncode} from "./encoders/response";
import {IResponseChunk, IValidatedRequestBody} from "./encoders/interface";
import {IReputationStore} from "../sync/IReputation";

interface IReqEventEmitterClass {
  new(): ReqEventEmitter;
}

interface IRespEventEmitterClass {
  new(): RespEventEmitter;
}

interface IReqRespModules {
  config: IBeaconConfig;
  libp2p: LibP2p;
  logger: ILogger;
  peerReputations: IReputationStore;
}

class ResponseEventListener extends (EventEmitter as IRespEventEmitterClass) {
  public waitForResponse(
    config: IBeaconConfig, requestId: string, responseListener: ResponseCallbackFn): NodeJS.Timeout {
    const responseEvent = createResponseEvent(requestId);
    this.once(responseEvent, responseListener);
    return setTimeout(() => {
      this.removeListener(responseEvent, responseListener);
      const errorGenerator: AsyncGenerator<IResponseChunk> = async function* () {
        yield {
          requestId,
          status: RpcResponseStatus.SERVER_ERROR,
          body: encodeP2pErrorMessage(config, "Timeout processing request"),
        };
      }();
      responseListener(errorGenerator);
    }, RESP_TIMEOUT);
  }
}

export class ReqResp extends (EventEmitter as IReqEventEmitterClass) implements IReqResp {
  private config: IBeaconConfig;
  private libp2p: LibP2p;
  private logger: ILogger;
  private responseListener: ResponseEventListener;
  private peerReputations: IReputationStore;

  public constructor(opts: INetworkOptions, {config, libp2p, peerReputations, logger}: IReqRespModules) {
    super();
    this.config = config;
    this.libp2p = libp2p;
    this.peerReputations = peerReputations;
    this.logger = logger;
    this.responseListener = new ResponseEventListener();
  }
  public async start(): Promise<void> {
    Object.values(Method).forEach((method) => {
      Object.values(ReqRespEncoding).forEach((encoding) => {
        this.libp2p.handle(
          createRpcProtocol(method, encoding),
          async ({connection, stream}) => {
            const peerId = connection.remotePeer;
            pipe(
              stream.source,
              eth2RequestDecode(this.config, this.logger, method, encoding),
              this.storePeerEncodingPreference(peerId, method, encoding),
              this.handleRpcRequest(peerId, method, encoding),
              eth2ResponseEncode(this.config, this.logger, method, encoding),
              stream.sink
            );
          }
        );
      });
    });
  }

  public async stop(): Promise<void> {
    Object.values(Method).forEach((method) => {
      Object.values(ReqRespEncoding).forEach((encoding) => {
        this.libp2p.unhandle(createRpcProtocol(method, encoding));
      });
    });
  }

  public sendResponse(id: RequestId, err: RpcError|null, response?: ResponseBody): void {
    return this.sendResponseStream(id, err, async function *() {
      if(response !== null && response !== undefined) {
        yield response;
      }
    }());
  }

  public sendResponseStream(id: RequestId, err: RpcError|null, chunkIter: AsyncIterable<ResponseBody>): void {
    if(err) {
      const config = this.config;
      this.responseListener.emit(createResponseEvent(id), async function* () {
        yield {
          requestId: id,
          status: err.status,
          body: encodeP2pErrorMessage(config, err.message || ""),
        };
      }());
      this.logger.verbose("Sent response with error for request " + id);
    } else {
      this.responseListener.emit(createResponseEvent(id), async function* () {
        for await (const chunk of chunkIter) {
          yield {status: RpcResponseStatus.SUCCESS, requestId: id, body: chunk};
        }
      }());
      this.logger.verbose("Sent response for request " + id);
    }
  }

  public async status(peerId: PeerId, request: Status): Promise<Status|null> {
    return await this.sendRequest<Status>(peerId, Method.Status, request);
  }

  public async goodbye(peerId: PeerId, request: Goodbye): Promise<void> {
    await this.sendRequest<Goodbye>(peerId, Method.Goodbye, request);
  }

  public async ping(peerId: PeerId, request: Ping): Promise<Ping|null> {
    return await this.sendRequest<Ping>(peerId, Method.Ping, request);
  }

  public async metadata(peerId: PeerId): Promise<Metadata|null> {
    return await this.sendRequest<Metadata>(peerId, Method.Metadata);
  }

  public async beaconBlocksByRange(
    peerId: PeerId,
    request: BeaconBlocksByRangeRequest
  ): Promise<SignedBeaconBlock[]|null> {
    return await this.sendRequest<SignedBeaconBlock[]>(peerId, Method.BeaconBlocksByRange, request);
  }

  public async beaconBlocksByRoot(
    peerId: PeerId,
    request: BeaconBlocksByRootRequest
  ): Promise<SignedBeaconBlock[]|null> {
    return await this.sendRequest<SignedBeaconBlock[]>(peerId, Method.BeaconBlocksByRoot, request);
  }

  private storePeerEncodingPreference(
    peerId: PeerId, method: Method, encoding: ReqRespEncoding
  ): (source: AsyncIterable<IValidatedRequestBody>) => AsyncGenerator<IValidatedRequestBody> {
    return (source) => {
      const peerReputations = this.peerReputations;
      return (async function*() {
        if (method === Method.Status) {
          peerReputations.get(peerId.toB58String()).encoding = encoding;
        }
        yield* source;
      })();
    };
  }

  private handleRpcRequest(
    peerId: PeerId, method: Method, encoding: ReqRespEncoding
  ): ((source: AsyncIterable<IValidatedRequestBody>) => AsyncGenerator<IResponseChunk>) {
    const getResponse = this.getResponse;
    const config = this.config;
    return (source) => {
      return (async function * () {
        for await (const request of source) {
          if (!request.isValid) {
            yield {
              requestId: randomRequestId(),
              status: RpcResponseStatus.ERR_INVALID_REQ,
              body: encodeP2pErrorMessage(config, "Invalid Request")
            };
          } else {
            yield* getResponse(peerId, method, encoding, request.body);
          }
          return;
        }
      })();
    };
  }

  private getResponse = (
    peerId: PeerId,
    method: Method,
    encoding: ReqRespEncoding,
    request?: RequestBody): AsyncIterable<IResponseChunk> => {
    const requestId = randomRequestId();
    this.logger.verbose(`receive ${method} request from ${peerId.toB58String()}`, {requestId, encoding});
    // eslint-disable-next-line
    let responseTimer: NodeJS.Timeout;
    const sourcePromise = new Promise<AsyncIterable<IResponseChunk>>((resolve) => {
      const responseListenerFn: ResponseCallbackFn = async (responseIter) => {
        clearTimeout(responseTimer);
        resolve(responseIter);
      };
      responseTimer = this.responseListener.waitForResponse(this.config, requestId, responseListenerFn);
      this.emit("request", peerId, method, requestId, request);
    });

    return (async function * () {
      yield* await sourcePromise;
    })();
  };

  private async sendRequest<T extends ResponseBody|ResponseBody[]>(
    peerId: PeerId,
    method: Method,
    body?: RequestBody,
  ): Promise<T|null> {
    const reputaton = this.peerReputations.getFromPeerId(peerId);
    const encoding = reputaton.encoding || ReqRespEncoding.SSZ_SNAPPY;
    const requestOnly = isRequestOnly(method);
    const requestSingleChunk = isRequestSingleChunk(method);
    const requestId = randomRequestId();
    try {
      return await pipe(
        this.sendRequestStream(peerId, method, encoding, requestId, body),
        async (source: AsyncIterable<T>): Promise<T | null> => {
          const responses: Array<T> = [];
          for await (const response of source) {
            responses.push(response);
          }
          if (requestSingleChunk && responses.length === 0) {
            // allow empty response for beacon blocks by range/root
            throw `No response returned for method ${method}. request=${requestId}`;
          }
          const finalResponse = requestSingleChunk ? responses[0] : responses;
          this.logger.verbose(`receive ${method} response with ${responses.length} chunks from ${peerId.toB58String()}`,
            {requestId, encoding, body: body && JSON.stringify(body)});
          return requestOnly ? null : finalResponse as T;
        }
      );
    } catch (e) {
      this.logger.error(
        `failed to send request ${requestId} to peer ${peerId.toB58String()}`, e
      );
    }
  }

  private sendRequestStream<T extends ResponseBody>(
    peerId: PeerId,
    method: Method,
    encoding: ReqRespEncoding,
    requestId: RequestId,
    body?: RequestBody,
  ): AsyncIterable<T> {
    const {libp2p, config, logger} = this;
    return (async function * () {
      const protocol = createRpcProtocol(method, encoding);
<<<<<<< HEAD
      const {stream} = await dialProtocol(libp2p, peerId, protocol, TTFB_TIMEOUT) as {stream: Stream};
      const controller = new AbortController();
=======
>>>>>>> 97fdd5b1
      logger.verbose(`sending ${method} request to ${peerId.toB58String()}`, {requestId, encoding});
      const stream = await dialProtocol(libp2p, peerId, protocol, TTFB_TIMEOUT);
      const controller = new AbortController();
      yield* pipe(
        (body !== null && body !== undefined) ? [body] : [null],
        eth2RequestEncode(config, logger, method, encoding),
        abortDuplex(stream, controller.signal, {returnOnAbort: true}),
<<<<<<< HEAD
        eth2ResponseTimer(controller),
=======
        eth2ResponseTimer(stream),
>>>>>>> 97fdd5b1
        eth2ResponseDecode(config, logger, method, encoding, requestId, controller)
      );
    })();
  }
}<|MERGE_RESOLUTION|>--- conflicted
+++ resolved
@@ -280,23 +280,14 @@
     const {libp2p, config, logger} = this;
     return (async function * () {
       const protocol = createRpcProtocol(method, encoding);
-<<<<<<< HEAD
+      logger.verbose(`sending ${method} request to ${peerId.toB58String()}`, {requestId, encoding});
       const {stream} = await dialProtocol(libp2p, peerId, protocol, TTFB_TIMEOUT) as {stream: Stream};
-      const controller = new AbortController();
-=======
->>>>>>> 97fdd5b1
-      logger.verbose(`sending ${method} request to ${peerId.toB58String()}`, {requestId, encoding});
-      const stream = await dialProtocol(libp2p, peerId, protocol, TTFB_TIMEOUT);
       const controller = new AbortController();
       yield* pipe(
         (body !== null && body !== undefined) ? [body] : [null],
         eth2RequestEncode(config, logger, method, encoding),
         abortDuplex(stream, controller.signal, {returnOnAbort: true}),
-<<<<<<< HEAD
         eth2ResponseTimer(controller),
-=======
-        eth2ResponseTimer(stream),
->>>>>>> 97fdd5b1
         eth2ResponseDecode(config, logger, method, encoding, requestId, controller)
       );
     })();
