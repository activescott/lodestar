--- conflicted
+++ resolved
@@ -1,13 +1,9 @@
 import {ssz, allForks, capella, eip4844} from "@lodestar/types";
 import {toHexString, byteArrayEquals} from "@chainsafe/ssz";
 import {ForkSeq} from "@lodestar/params";
-<<<<<<< HEAD
-=======
-
->>>>>>> c1ab0901
 import {CachedBeaconStateBellatrix, CachedBeaconStateCapella} from "../types.js";
 import {getRandaoMix} from "../util/index.js";
-import {isExecutionPayload, isMergeTransitionComplete, isCapellaPayload} from "../util/execution.js";
+import {isExecutionPayload, isMergeTransitionComplete} from "../util/execution.js";
 import {BlockExternalData, ExecutionPayloadStatus} from "./externalData.js";
 
 export function processExecutionPayload(
@@ -52,7 +48,6 @@
   // if executionEngine is null, executionEngine.onPayload MUST be called after running processBlock to get the
   // correct randao mix. Since executionEngine will be an async call in most cases it is called afterwards to keep
   // the state transition sync
-<<<<<<< HEAD
   //
   // Equivalent to `assert executionEngine.notifyNewPayload(payload)`
   if (isExecutionPayload(payload)) {
@@ -64,10 +59,6 @@
       case ExecutionPayloadStatus.valid:
         break; // ok
     }
-=======
-  if (isExecutionPayload(payload) && executionEngine && !executionEngine.notifyNewPayload(fork, payload)) {
-    throw Error("Invalid execution payload");
->>>>>>> c1ab0901
   }
 
   // For blinded or full payload -> return common header
@@ -92,23 +83,10 @@
     transactionsRoot,
   };
 
-<<<<<<< HEAD
   if (fork >= ForkSeq.capella) {
-    // Must never happen
-    if (!isCapellaPayload(payload)) {
-      throw Error("not capella payload for post capella block");
-    }
-
-    const withdrawalsRoot = isExecutionPayload(payload)
-      ? ssz.capella.Withdrawals.hashTreeRoot(payload.withdrawals)
-      : payload.withdrawalsRoot;
-=======
-  const withdrawalsRoot = isCapellaPayload(payload)
-    ? ssz.capella.Withdrawals.hashTreeRoot(payload.withdrawals)
-    : undefined;
->>>>>>> c1ab0901
-
-    (bellatrixPayloadFields as capella.ExecutionPayloadHeader).withdrawalsRoot = withdrawalsRoot;
+    (bellatrixPayloadFields as capella.ExecutionPayloadHeader).withdrawalsRoot = ssz.capella.Withdrawals.hashTreeRoot(
+      (payload as capella.ExecutionPayload).withdrawals
+    );
   }
 
   if (fork >= ForkSeq.eip4844) {
