--- conflicted
+++ resolved
@@ -10,21 +10,13 @@
 // Union at the TreeViewDU level
 // - Works well as function argument and as generic type for allForks functions
 //
-<<<<<<< HEAD
-// Quasi-equivalent to
-// CompositeViewDU<typeof ssz.phase0.BeaconState | typeof ssz.altair.BeaconState | typeof ssz.bellatrix.BeaconState | typeof ssz.capella.BeaconState | typeof ssz.eip4844.BeaconState>
-=======
 // Quasy equivalent to
-// CompositeViewDU<typeof ssz.phase0.BeaconState | typeof ssz.altair.BeaconState | typeof ssz.bellatrix.BeaconState>
->>>>>>> 798ec16d
+// CompositeViewDU<typeof ssz.phase0.BeaconState | typeof ssz.altair.BeaconState | typeof ssz.bellatrix.BeaconState ...> // + future forks
 export type BeaconStateAllForks =
   | BeaconStatePhase0
   | BeaconStateAltair
   | BeaconStateBellatrix
   | BeaconStateCapella
   | BeaconStateEip4844;
-<<<<<<< HEAD
 
-=======
->>>>>>> 798ec16d
 export type BeaconStateExecutions = BeaconStateBellatrix | BeaconStateCapella | BeaconStateEip4844;