--- conflicted
+++ resolved
@@ -7,16 +7,9 @@
 import {BigNumber} from "ethers/utils";
 import BN from "bn.js";
 import bls from "@chainsafe/bls-js";
-<<<<<<< HEAD
 import {hash, signingRoot} from "@chainsafe/ssz";
 import {BLS_WITHDRAWAL_PREFIX_BYTE, Domain} from "../constants";
 import {DepositData} from "../types";
-=======
-import {BLS_WITHDRAWAL_PREFIX_BYTE, Domain} from "../constants";
-import {DepositData} from "../types";
-import {signingRoot} from "@chainsafe/ssz";
-import {hash} from "../util/crypto";
->>>>>>> ca910c18
 import {ILogger} from "../logger";
 
 
@@ -77,7 +70,6 @@
       await tx.wait();
       return tx.hash;
     } catch(e) {
-      console.log(e);
       this.logger.error(e.message);
     }
   }
