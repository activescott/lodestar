/**
 * @module eth1
 */

import {ContractTransaction, ethers, Wallet} from "ethers";
import {Provider} from "ethers/providers";
import {BigNumber} from "ethers/utils";
import BN from "bn.js";
import bls from "@chainsafe/bls-js";
import {hash} from "@chainsafe/ssz/lib/util/hash";
import {BLS_WITHDRAWAL_PREFIX_BYTE, Domain} from "../constants";
import {DepositData} from "../types";
import {signingRoot} from "@chainsafe/ssz";
import logger from "../logger";

export class Eth1Wallet {

  private wallet: Wallet;

  private contractAbi;

  public constructor(privateKey: string, contractAbi: any, provider?: Provider) {
    if(!provider) {
      provider = ethers.getDefaultProvider();
    }
    this.wallet = new Wallet(privateKey, provider);
    this.contractAbi = contractAbi;
  }

  /**
   * Will deposit 32 ETH to eth2.0 deposit contract.
   * @param address address of deposit contract
   * @param value amount to wei to deposit on contract
   */
<<<<<<< HEAD
  public async createValidatorDeposit(address: string, amount: BigNumber): Promise<string> {
    let contract = new ethers.Contract(address, defaults.depositContract.abi, this.wallet);
    //TODO: Implement real deposit arguments according to spec :
    // eslint-disable-next-line max-len
    // https://github.com/ethereum/eth2.0-specs/blob/dev/specs/core/0_beacon-chain.md#deposit-arguments
    const depositData = Buffer.alloc(512);
    const tx: ContractTransaction = await contract.deposit(depositData, {value: amount});
    await tx.wait();
    return tx.hash;
=======
  public async createValidatorDeposit(address: string, value: BigNumber): Promise<string> {
    const amount = new BN(value.toString()).div(new BN(1000000000));

    let contract = new ethers.Contract(address, this.contractAbi, this.wallet);
    const privateKey = hash(Buffer.from(address, 'hex'));
    const pubkey = bls.generatePublicKey(privateKey);
    const withdrawalCredentials = Buffer.concat([
      BLS_WITHDRAWAL_PREFIX_BYTE,
      hash(pubkey).slice(1),
    ]);

    // Create deposit data
    const depositData: DepositData = {
      pubkey,
      withdrawalCredentials,
      amount,
      signature: Buffer.alloc(96)
    };

    const signature = bls.sign(
      privateKey,
      signingRoot(depositData, DepositData),
      Buffer.from([0, 0, 0, Domain.DEPOSIT])
    );
    // Send TX
    try {
      const tx: ContractTransaction = await contract.deposit(
        pubkey,
        withdrawalCredentials,
        signature,
        {value});
      await tx.wait();
      return tx.hash;
    } catch(e) {
      console.log(e);
      logger.error(e.message);
    }
>>>>>>> 54bde223
  }

}<|MERGE_RESOLUTION|>--- conflicted
+++ resolved
@@ -32,17 +32,7 @@
    * @param address address of deposit contract
    * @param value amount to wei to deposit on contract
    */
-<<<<<<< HEAD
-  public async createValidatorDeposit(address: string, amount: BigNumber): Promise<string> {
-    let contract = new ethers.Contract(address, defaults.depositContract.abi, this.wallet);
-    //TODO: Implement real deposit arguments according to spec :
-    // eslint-disable-next-line max-len
-    // https://github.com/ethereum/eth2.0-specs/blob/dev/specs/core/0_beacon-chain.md#deposit-arguments
-    const depositData = Buffer.alloc(512);
-    const tx: ContractTransaction = await contract.deposit(depositData, {value: amount});
-    await tx.wait();
-    return tx.hash;
-=======
+
   public async createValidatorDeposit(address: string, value: BigNumber): Promise<string> {
     const amount = new BN(value.toString()).div(new BN(1000000000));
 
@@ -80,7 +70,6 @@
       console.log(e);
       logger.error(e.message);
     }
->>>>>>> 54bde223
   }
 
 }